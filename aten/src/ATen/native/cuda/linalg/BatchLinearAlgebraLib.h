--- conflicted
+++ resolved
@@ -84,12 +84,6 @@
 // This is only used for an old-style dispatches
 // Please do not add any new entires to it
 struct LinalgDispatch {
-<<<<<<< HEAD
-   std::tuple<Tensor, Tensor> (*solve_helper)(const Tensor& self, const Tensor& A);
-   std::tuple<Tensor, Tensor> (*qr_helper)(const Tensor& input, c10::string_view mode);
-=======
-   std::tuple<Tensor, Tensor> (*symeig_helper)(const Tensor& self, bool eigenvectors, bool upper);
->>>>>>> cf0de77c
    Tensor (*cholesky_solve_helper)(const Tensor& self, const Tensor& A, bool upper);
 };
 C10_EXPORT void registerLinalgDispatch(const LinalgDispatch&);
