--- conflicted
+++ resolved
@@ -7,16 +7,6 @@
 
 namespace {
 
-<<<<<<< HEAD
-TEST(VulkanAPITest, Runtime) {
-  const auto kMode = at::native::vulkan::api::Runtime::Type::Debug;
-  ASSERT_NO_THROW(at::native::vulkan::api::Runtime{kMode});
-}
-
-TEST(VulkanAPITest, Context) {
-  ASSERT_NO_THROW(at::native::vulkan::api::context());
-}
-
 TEST(VulkanAPITest, empty) {
   if (!at::native::vulkan::api::available()) {
     return;
@@ -25,8 +15,6 @@
   ASSERT_NO_THROW(at::empty({1, 3, 64, 64}, at::device(at::kVulkan).dtype(at::kFloat)));
 }
 
-=======
->>>>>>> 26d8f535
 } // namespace
 
 #endif /* USE_VULKAN_API */