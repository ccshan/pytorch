import collections
import dataclasses
import warnings
import itertools
from contextlib import contextmanager, nullcontext
from dataclasses import dataclass
from enum import Enum
from functools import wraps
from typing import Any, Callable, Dict, List, Optional, Tuple, Union
from torch.fx.experimental.proxy_tensor import is_sym_node

import torch
import torch.fx.traceback as fx_traceback
import torch.nn as nn
import torch.utils._pytree as pytree
import torch.utils.dlpack
from torch import Tensor
from torch._dynamo import disable as disable_torchdynamo
from torch._dynamo.utils import dynamo_timed
from torch._subclasses import FakeTensorMode, CrossRefFakeMode
from torch.fx import immutable_collections, Interpreter
from torch.fx.experimental.symbolic_shapes import ShapeEnv
from torch.multiprocessing.reductions import StorageWeakRef
from torch.nn.utils import stateless

from functorch import make_fx
from torch._dispatch.python import enable_python_dispatcher
from . import config
from .named_members_polyfill import _named_buffers, _named_parameters
from .partitioners import default_partition

MutationType = Enum("MutationType", ("none", "metadata_only", "data"))
OutputType = Enum("OutputType", ("non_alias", "alias_of_input", "alias_of_intermediate"))

pytree._register_pytree_node(
    immutable_collections.immutable_list,
    lambda x: (list(x), None),
    lambda x, c: immutable_collections.immutable_list(x),
)
pytree._register_pytree_node(
    immutable_collections.immutable_dict,
    lambda x: (list(x.values()), list(x.keys())),
    lambda x, c: immutable_collections.immutable_dict(
        {key: value for key, value in zip(c, x)}
    ),
)

aten = torch.ops.aten

# This global counter increments every time we compile a graph with
# AOTAutograd.  You can use this to correlate runtime error messages
# with compile time (e.g., if you get an error at runtime saying
# compiled graph 3 failed, you can set a breakpoint at compile time
# for this graph number to investigate further at compile time.)
#
# NB: this is different from get_aot_compilation_context, which tracks
# each underlying graph that is compiled.  In contrast, AOT_COUNTER
# corresponds to top-level invocations of aot_module/aot_function;
# one counter is allocated per entire compiled block (but this block
# may involve compiling multiple subgraphs; e.g., for forwards/backwards)
AOT_COUNTER = itertools.count()

KNOWN_TYPES = [torch.Tensor, int, str, float, bool, torch.SymInt, torch.SymFloat]

@contextmanager
def preserve_rng_state():
    rng_state = torch.clone(torch.random.get_rng_state())
    if torch.cuda.is_available():
        cuda_rng_state = torch.clone(torch.cuda.get_rng_state())
    try:
        yield
    finally:
        torch.random.set_rng_state(rng_state)
        if torch.cuda.is_available():
            torch.cuda.set_rng_state(cuda_rng_state)


# Set up hooks so that during backward the fx's stack_trace is properly set
callback_set = False


def setup_stacktrace_preservation_hooks(roots: List):
    def iter_graph(roots):
        if not roots:
            return
        seen = set()
        q = collections.deque()
        for node in roots:
            if node is not None:
                seen.add(node)
                q.append(node)

        while q:
            node = q.popleft()
            for fn, _idx in node.next_functions:
                if fn in seen or fn is None:
                    continue
                seen.add(fn)
                q.append(fn)

            yield node

    def get_callback(saved_stack_):
        def callback():
            global callback_set
            fx_traceback.set_stack_trace(saved_stack_)
            callback_set = False

        return callback

    def get_prehook(stack_):
        def prehook(grad_output):
            global callback_set

            if not callback_set:
                torch.autograd.variable.Variable._execution_engine.queue_callback(
                    get_callback(fx_traceback.format_stack())
                )
                callback_set = True

            fx_traceback.set_stack_trace(stack_)

        return prehook

    def get_posthook(special_stack_):
        def posthook(grad_input, grad_output):
            fx_traceback.set_stack_trace(special_stack_)

        return posthook

    for node in iter_graph(roots):
        forward_node_stack = node.metadata.get("traceback_", [])
        node.register_prehook(get_prehook(forward_node_stack))

        special_stack = forward_node_stack.copy()
        special_stack.append(
            "Gradient addition node due to multiple use of tensor around:"
        )
        node.register_hook(get_posthook(special_stack))

# This class tells us about a user's forward output that is an alias.
# It can be an alias of either a user forward input, of of a graph intermediate.
@dataclass(frozen=True)
class OutputAliasInfo:
    # Tells us if this output is:
    # (1) a regular (non-aliased) output
    # (2) an alias of a forward input
    # (3) an alias of an intermediate (aka an alias of an output of the inner traced forward)
    output_type: OutputType
    # If (1) above, then
    # - Tells us that this output corresponds directly to traced_fw_outputs[base_idx]
    # If (2) above, then
    # - Tells us that the base of this alias is user_fwd_input[base_idx]
    #   (This is an index into the inputs *before* we make synthetic bases)
    # If (3) above, then
    # - Tells us that the base of this alias is traced_fwd_outputs[base_idx]
    #   here, this refers to the index of the *direct* traced
    base_idx: int
    # This tells us if the output requires gradients
    # It will also be set to false if this output aliases an input or graph intermediate,
    # since we will regenerate the output alias outside of the autograd.Function
    requires_grad: bool

# This class tells us about how to perform a metadata mutation on forward inputs.
# it only applies to forward inputs that experience metadata-only mutations
@dataclass(frozen=True)
class InputAliasInfo:
    mutation_type: MutationType
    # on original_fwd_inputs[base_idx]
    #   (This is an index into the inputs *before* we make synthetic bases)
    base_idx: int
    # If this is a mutated input, it will show up as an output to the compiled fw.
    # This tells us if this mutated input requires gradients
    # It will also be set to false if this output aliases an input or graph intermediate,
    # since we will regenerate the output alias outside of the autograd.Function
    requires_grad: bool

# This class encapsulates all aliasing + mutation info we need about the forward graph
# See a more detailed overview of the edge case handling at
# https://docs.google.com/document/d/19UoIh_SVrMy_b2Sx5ZaeOJttm6P0Qmyss2rdBuyfoic/edit
@dataclass(frozen=True)
class ViewAndMutationMeta:
    # length: (# inputs of the user forward)
    # metadata_mutation_input_info[i] is not None <====> mutated_input_info[i] == MutationType.metadata_only
    # We stash the updated FakeTensor that we traced with in the forward in here,
    # that way we can use it to replay the metadata mutation
    mutation_input_info: List[InputAliasInfo]
    # length: # outputs in the compiled forward (not including output alias symints). Equal to:
    # length: (# inputs w data mutations) + (# outputs that don't alias inputs)
    # For every output *and* mutated input returned from the forward,
    # tells us whether or not the output should require gradients or not
    requires_grad_out_info: List[bool]
    # length: # fw outputs
    aliased_output_info: List[OutputAliasInfo]

def gen_alias_from_base(aliased_base_tensor, size, stride, storage_offset, target_meta_tensor):
    # handle R2C and C2R
    if aliased_base_tensor.is_complex() and not target_meta_tensor.is_complex():
        aliased_out = torch.view_as_real(aliased_base_tensor).as_strided(size, stride, storage_offset)
    elif not aliased_base_tensor.is_complex() and target_meta_tensor.is_complex():
        aliased_out = torch.view_as_complex(aliased_base_tensor).as_strided(size, stride, storage_offset)
    else:
        aliased_out = aliased_base_tensor.as_strided(size, stride, storage_offset)
    # For outputs aliasing inputs, we need to check if the requires-gradness has changed.
    if aliased_base_tensor.requires_grad and not target_meta_tensor.requires_grad:
        aliased_out = aliased_out.detach()
    elif not aliased_base_tensor.requires_grad and target_meta_tensor.requires_grad:
        aliased_out.requires_grad_(True)
    return aliased_out

# This is a version of functionalization that is specifically designed
# for the AOTAutograd use case.
#
# Unlike functorch's variant, this doesn't use the functorch level system,
# instead it directly uses PyTorch's conventional dispatcher to hit the
# functionalization key.  In particular, this means that FunctionalTensorWrapper
# can have autograd data stored directly on it.
#
# In typical AOTAutograd usage, the dispatch key order will look like:
#
#   Autograd - Functionalization ~~~~> Proxy Mode - Fake Tensor
#       outer tensor                        inner tensor
#
# TODO: Provide a faster version of this that assumes flat arguments
# (so no pytree necessary)
def run_functionalized_fw_and_collect_metadata(f):
    def to_fun(t):
        if isinstance(t, Tensor):
            return torch._to_functional_tensor(t, mirror_autograd_meta=True)
        else:
            return t

    def from_fun(t):
        if not isinstance(t, Tensor) or not torch._is_functional_tensor(t):
            return t
        torch._sync(t)
        return torch._from_functional_tensor(t)

    @wraps(f)
    def inner(*args):
        # This function is meant to be run with the forward, which expects a flat list of tensor/symint/other args.
        assert all(isinstance(a, torch.Tensor) or type(a) in KNOWN_TYPES for a in args)

        collect_mutated_input_info: List[MutationType] = []
        collect_requires_grad_out_info: List[bool] = []
        collect_aliased_output_info: List[OutputAliasInfo] = []
        collect_metadata_mutation_input_info: List[Optional[InputAliasInfo]] = []

        f_args = pytree.tree_map(to_fun, args)

        torch._enable_functionalization(reapply_views=True)
        try:
            outs = f(*f_args)
        finally:
            torch._disable_functionalization()

        flat_args, _ = pytree.tree_flatten(args)
        flat_f_args, _ = pytree.tree_flatten(f_args)
        flat_outs, _ = pytree.tree_flatten(outs)

        # Inspect the state of the input tensor functional wrapper to detect input mutation info
        inputs_with_mutated_data = []
        # If inp[i] has a metadata-only mutation, then maybe_inputs_with_mutated_metadata[i] contains the updated version
        maybe_inputs_with_mutated_metadata: List[Optional[torch.Tensor]] = []
        for (i, (arg, f_arg)) in enumerate(zip(flat_args, flat_f_args)):
            if not isinstance(arg, Tensor):
                continue
            torch._sync(f_arg)
            new_arg = torch._from_functional_tensor(f_arg)
            if arg is not new_arg:
                # Note [Input mutation handling in aot autograd]
                # We use functionalization to detect two types in input mutations:
                # (1) metadata-only input mutations, like input.t_()
                # (2) data input mutations, like input.add_(1)
                #     inputs that have both data and metadata mutated get lumped into (2).
                #
                # Why do we distinguish these two cases? aot autograd needs to handle them very differently.
                # For data mutations, we return the updated inputs *directly* in the compiled forward graph.
                # e.g.
                # def f(x):
                #     x.mul_(2)
                #     out = x.mul(3)
                #     return out
                #
                # // This function gets compiled and dumped inside of an autograd.Function.forward()
                # def traced_forward(x):
                #     x_updated = x.mul(2)
                #     out = x_updated.mul(3)
                #     return x_updated, out
                #
                # // The returned function will call the compiled forward, and apply input mutations afterwards
                # def compiled_fn(x):
                #    x_updated, out = traced_forward(x)
                #    x.copy_(x_updated)
                #    return out
                #
                # For input metadata mutations, though, we cannot return the "updated input" in the forward graph,
                # Because it is an alias of an input. autograd.Function.forward can't handle arbitrary outputs that alias inputs.
                # Instead, we stash the "updated input metadata" during tracing
                # e.g.
                # def f(x):
                #     x.t_()
                #     out = x.mul(3)
                #     return out
                #
                # // This function gets compiled and dumped inside of an autograd.Function.forward()
                # // (We don't return x_updated. Just return the original fw out)
                # def traced_forward(x):
                #     x_updated = x.t()
                #     out = x_updated.mul(3)
                #     return out
                #
                # // The returned function will call the compiled forward, and apply input mutations afterwards
                # def compiled_fn(x):
                #    out = traced_forward(x)
                #    _x_updated_metadata = CompiledFunction.fw_metadata.metadata_mutation_input_info[0]
                #    x.as_strided_(_x_updated_metadata.size(), _x_updated_metadata.stride(), _x_updated_metadata.storage_offset())
                #    return out
                if StorageWeakRef(arg.storage()) == StorageWeakRef(new_arg.storage()):
                    # We can use the storage aliasing of the inputs and updated inputs
                    # to detect when an input was actually updated, or just inplace-viewed.
                    collect_mutated_input_info.append(MutationType.metadata_only)
                else:
                    collect_mutated_input_info.append(MutationType.data)
                    # Only return mutated inputs that mutate *data*, not metadata
                    # Note [Input mutation handling in aot autograd]
                    inputs_with_mutated_data.append(new_arg)
                    # For every mutated input, we ALSO need to return info on
                    # whether than mutated input requires gradients. Why?
                    # Our custom autograd.Function.forward returns updated inputs as outputs,
                    collect_requires_grad_out_info.append(f_arg.requires_grad)
            else:
                collect_mutated_input_info.append(MutationType.none)

            maybe_inputs_with_mutated_metadata.append(
                new_arg if collect_mutated_input_info[-1] == MutationType.metadata_only else None)

        def collect_grad_info(t):
            # Collect info on which output tensors require gradients,
            # so we can mark them properly in the returned autograd.Function.
            # We only collect requires_grad info on real forward outputs, and not on inputs.
            collect_requires_grad_out_info.append(isinstance(t, torch.Tensor) and t.requires_grad)

        # Note [output alias handling in aot autograd]
        # Given a function to compile where one of its outputs aliases an input,
        # we need to remove that output from the compiled graph and generate it off to the side.
        # e.g.
        # def f(x):
        #     return x.view(-1)
        #
        # Why? Two reasons:
        # (1) If your autograd.Function returns a view on an input in the forward, autograd.Function
        #     will not allow you to mutate it (This original came from arbitrary user code where the user might want to mutate)
        # (2) There's no reason to compile views anyway. We can just regenerate the view of the input off to the side,
        #
        # Another interesting case is when you have both mutation and aliasing:
        # def f(x):
        #     x.mul_(2)
        #     return x.view(-1)
        #
        # You could imagine that this output is now *safe* to compile and return in the autograd.Function,
        # because after functionalization runs, it will technically not alias an input:
        # def f_functionalized(x):
        #     x_updated = x.mul(2)
        #     return x_updated, x_updated.view(-1)
        #
        # However, this is still wrong: we can't return x_updated.view(-1) to the user. We are on the hook to return:
        # def traced_forward(x):
        #     x_updated = x.mul(2)
        #     return x_updated
        #
        # def compiled_fn(x)
        #     x_updated = traced_forward(x)
        #     x.copy_(x_updated)
        #     return x.view(-1)
        #
        # Why can't we return x_updated.view(-1) to the user?
        # It can have different metadata from x.view(-1)! Specifically, the input x could be a non-memory-dense tensor,
        # But the intermediate created by our graph, x_updated, will always be memory-dense.
        def filter_and_record_aliased_outs(outputs):
            # NOTE: this dict will clobber keys if we have multiple inputs that alias.
            # Let's say inpA and inpB alias, and the user generated an output using out = inpA.view(...)
            # For now, since we're not handling the case with multiple _base's sharing a storage,
            # it is actually fine to arbitrarily pick which input to regenerate the aliased output from.
            # e.g. out_new = inpB.as_strided(out.size(), out.stride(), out.storage_offset())
            #
            # This will be more complicated when you have multiple _base tensors aliasing the same
            # underlying storage, when we eventually handle that.
            # We'll need to ensure that we generate the view off of the right base.
            inp_storage_refs = {StorageWeakRef(inpt.storage()): idx for idx, inpt in enumerate(flat_f_args)}
            inp_tensor_ids = {id(inpt) for inpt in flat_f_args if isinstance(inpt, torch.Tensor)}
            inp_storage_refs_set = set(inp_storage_refs)

            non_aliased_input_outs = []
            # For a given output tensor that alias an input, tells us:
            # (1) the index of the input that we alias
            # (2) Whether or not the output is a view of the input, or if `output is input`
            #     (so we don't need to generate a view, and can return the input directly)
            # Note: if the function returns an output that *is* an input, we still cannot return it in the graph.
            # e.g.
            #   def f(x):
            #       x.add_(1)
            #       return x
            # Our compiled fw will return an "x_updated", but it is *not* ok to return that to the user.
            # We need to manually do x.copy_(x_updated), and return the original x to the user.
            # Why? for example, the metadata between x and x_updated might be different (e.g. _is_leaf())
            aliased_out_idx: Dict[torch.Tensor, Tuple[int, bool]] = {}

            for o in outputs:
                # Note: When detecting input/output aliasing, we NEED to do it using the outer FunctionalTensorWrapper objects.
                # In the case where we mutate an input *and* return a view of it, the outer wrappers will still alias,
                # but the inner tensors no longer alias.
                if isinstance(o, torch.Tensor) and StorageWeakRef(o.storage()) in inp_storage_refs:
                    aliased_inp_idx = inp_storage_refs[StorageWeakRef(o.storage())]
                    is_exact_input = id(o) in inp_tensor_ids
                    aliases_intermediate_and_not_input = False
                    aliased_out_idx[o] = (aliased_inp_idx, aliases_intermediate_and_not_input, is_exact_input)
                else:
                    # Only return outputs that are not aliases of inputs.
                    non_aliased_input_outs.append(o)
            # TODO:
            # If a function involves creating a tensor, and returning a view of it, such that its _base is the intermediiate,
            # We need to make sure our graph returns the _base as a graph output, and we manually recreate the view
            # to return to the user. Why? The backend compiler is free to (incorrectly) not set requires_grad
            # on the base tensor, but we are obligated to properly set requires-gradness on the real output.
            non_aliased_outs = []
            for i, o in enumerate(non_aliased_input_outs):
                non_aliased_outs.append(o)

            return non_aliased_input_outs, aliased_out_idx

        non_aliased_outs, aliased_out_to_inp_idx = filter_and_record_aliased_outs(outs)

        pytree.tree_map(collect_grad_info, non_aliased_outs)

        # Calling convention: the output is (mutated_input_values, original_outs)
        # We return all mutated inputs + outputs here, **except** for any mutated inputs or outputs
        # that alias original inputs.
        # See Note [Input mutation handling in aot autograd]
        mutated_inps_and_outs = inputs_with_mutated_data + list(non_aliased_outs)

        # Our compiled forward function will return:
        # (1) non-aliased updated inputs
        # (2) non-aliased fw outputs
        # (3) size/stride/storage_offset metadata for updated aliased inputs
        # (4) size/stride/storage_offset metadata for aliased outputs

        start_idx_for_aliased_output_metadata = 0

        # First, gather the metadata info on mutated inputs (this only applies to inputs with metadata-only mutations))
        for i, (mutation_type, mutation_maybe_aliased_updated_inp) in enumerate(zip(collect_mutated_input_info, maybe_inputs_with_mutated_metadata)):
            if maybe_aliased_updated_inp is None:
                collect_metadata_mutation_input_info.append(None)
                continue
            # For outputs that correspond to metadata mutations, we mark the output as not requiring gradients.
            # This is because we don't want the view to get send to autograd by our autograd.Function;
            # we're just using the output's metadata to perform a metadata mutation on the input later
            requires_grad = mutated_input_info != MutationType.metadata_only and isinstance(o, torch.Tensor) and o.requires_grad
            inp_info = InputAliasInfo(
                mutation_type=mutated_input_info,
                base_idx=i,
                alias_idx=start_idx_for_aliased_output_metadata,
                requires_grad=requires_grad,
            )
            collect_metadata_mutation_input_info.append(inp_info)
            # This tells us the index into fw_outs that corresponds to our alias
            start_idx_for_aliased_output_metadata += 1

        # Next, gather the metadata info on the user's outputs that alias (either inputs or graph outputs)
        num_non_input_aliased_outputs = 0
        for o in outs:
            maybe_alias_info = aliased_out_to_inp_idx.get(o, None) if isinstance(o, torch.Tensor) else None
            if maybe_alias_info is None:
                output_type = OutputType.non_alias
                alias_idx = num_non_input_aliased_outputs
            else:
                input_alias_idx, is_alias_of_intermediate_not_input, is_exact_input = maybe_alias_info
                if is_exact_input:
                    assert not is_alias_of_intermediate_not_input
                    output_type = OutputType.alias_of_input
                    alias_idx = input_alias_idx
                else:
                    if is_alias_of_intermediate_not_input:
                        output_type = OutputType.alias_of_intermediate
                        alias_idx = num_non_input_aliased_outputs
                    else:
                        output_type = OutputType.alias_of_input
                        alias_idx = input_alias_idx
                    tensor_meta = o
                    # Figure out where the sizes/strides/storage_offset are in the compiled fw output.
                    sizes_idx = start_idx_for_aliased_output_metadata
                    strides_idx = sizes_idx + len(tensor_meta.size())
                    storage_offset_idx = strides_idx + len(tensor_meta.stride())
                    # update our offset for the next tensor
                    start_idx_for_aliased_output_metadata = storage_offset_idx + 1

            if output_type != OutputType.alias_of_input:
                num_non_input_aliased_outputs += 1

            # For any outputs that alias inputs, we force it to not require gradients.
            # This is because we
            requires_grad = output_type != OutputType.alias_of_input and isinstance(o, torch.Tensor) and o.requires_grad
            inp_info = OutputAliasInfo(
                output_type=output_type,
                base_idx=alias_idx,
                requires_grad=output_type != OutputType.alias_of_input and o.requires_grad
            )
            collect_aliased_output_info.append(inp_info)

        # This is the total number of size/stride/storage_offset metadata outputs that we return in the forward,
        # used for regenerating aliases later.
        num_aliasing_metadata_outs = start_idx_for_aliased_output_metadata

        assert len(collect_metadata_mutation_input_info) == len(collect_mutated_input_info)

        assert len([x for x in collect_metadata_mutation_input_info if x is not None]) == len([
            x for x in collect_mutated_input_info if x == MutationType.metadata_only
        ])
        assert len(collect_aliased_output_info) == len(outs)
        assert len([x for x in collect_aliased_output_info if x.output_type != OutputType.alias_of_input]) == len(non_aliased_outs)


        # Our autograd.Function.forward returns both mutated inputs and outputs,
        # so we need grad info on all of them.
        assert len(collect_requires_grad_out_info) == len(mutated_inps_and_outs)

        metadata = ViewAndMutationMeta(
            mutated_input_info=collect_mutated_input_info,
            metadata_mutation_input_info=collect_metadata_mutation_input_info,
            requires_grad_out_info=collect_requires_grad_out_info,
            aliased_output_info=collect_aliased_output_info,
        )
        return metadata, pytree.tree_map(from_fun, mutated_inps_and_outs), num_aliasing_metadata_outs
    return inner


# This creates a functionalized joint forwards-backwards function given both
# the primals (to run forwards) and tangents (to run backwards).
#
# It uses the metadata that was created earlier to figure out what all of the outputs to the autograd.Function.forward are:
# (1) Which inputs received data mutations (and need to be passed as outputs into autograd.grad())
# (2) Which outputs are aliases of inputs (and should *not* be passed as outputs into autograd.grad())
def create_joint_forward_backward_functionalized(
    fn,
    *,
    meta: ViewAndMutationMeta,
    synthetic_base_info: Optional[List[Union[int, Tuple[int, List[Any]]]]],
):
    # NOTE: when we have synthetic base inputs, we need to clone them *before* creating views off of them.
    # This means that "idx" here represents the index of the (potentially) synthetic base.
    # What we need to do is:
    # (1) map the current (post-synthetic-base calling convention) input argument index
    #     to int index pre-synthetic-base-calling-convention.
    # (2) There could be multiple, if this index corresponds to a synthetic base
    #     that has multiple input aliases.
    # (3) If any of those corresponding inputs get metadata mutations, then we clone the base.
    def maybe_to_fresh_input(idx, t):
        if not isinstance(t, Tensor):
            return t

        if synthetic_base_info is None:
            outer_aliased_indices_of_current_base_arg = [idx]
        else:
            outer_aliased_indices_of_current_base_arg = [
                # For every argument index in the outer calling convention (before synthetic bases)
                # find its index in the inner calling convention.
                # if it matches the index of our current arg (idx), track the outer argument's index (i)
                i for i, outer_idx_or_lambda in enumerate(synthetic_base_info)
                if (isinstance(outer_idx_or_lambda, int) and outer_idx_or_lambda == idx)
                or (isinstance(outer_idx_or_lambda, tuple) and outer_idx_or_lambda[0] == idx)
            ]
        if any(meta.mutated_input_info[i] == MutationType.data for i in outer_aliased_indices_of_current_base_arg):
            # Make sure the primal we pass to autograd.grad()
            # seees the tensor before the mutation
            out = t.clone()
        elif any(meta.mutated_input_info[i] == MutationType.metadata_only for i in outer_aliased_indices_of_current_base_arg):
            # Make sure the primal we pass to autograd.grad()
            # seees the tensor before the metadata mutation
            out = t.view(t.shape)
        else:
            out = t
        return out

    def unpack_synthetic_bases(primals: List[Any]) -> List[Any]:
        # This is only not None if our graph mutates a graph input that aliases another graph input.
        if synthetic_base_info is None:
            return primals

        f_args_inner = []
        for outer_idx_or_lambda in synthetic_base_info:
            if isinstance(outer_idx_or_lambda, int):
                f_args_inner.append(primals[outer_idx_or_lambda])
            else:
                outer_base_idx, strided_args = outer_idx_or_lambda
                outer_base = primals[outer_base_idx]
                # TODO: we could consider storing and executing view replay logic here,
                # instead of a general as_strided() call.
                # This could also improve perf, since today this will cause
                # more as_strided_scatter() ops in the graph.
                view_arg = outer_base.as_strided(*strided_args)
                f_args_inner.append(view_arg)
        return f_args_inner

    def joint_forward_backward(
        primals: List[Any], tangents: List[Any]
    ) -> Tuple[List[Any], List[Any]]:
        # Call the forward pass, making sure to clone any inputs that are mutated first.
        # We need to ensure that the inputs we pass to autograd.grad() are the *original*
        # inputs, and not their mutated values.
        primals_no_input_mutations = [maybe_to_fresh_input(i, t) for i, t in enumerate(primals)]
        # This is also where we handle the calling convention around synthetic bases.
        # We need to make sure that we convert any synthetic base arguments into views
        # *after* we do the cloning above, to preserve the view relationship.
        primals_ = unpack_synthetic_bases(primals_no_input_mutations)
        assert len(meta.mutated_input_info) == len(primals_)
        all_outs = fn(*primals_)
        assert len(meta.aliased_output_info) == len(all_outs)

        # Pass any (non-aliased) outputs in as tangents, since they'll be returned as outputs in the fw
        # For outputs that are aliases of intermediates, we will have returned the output's _base as an output in the graph instead,
        # which we *should* send to grad()
        outputs_for_grad = [
            x
            # TODO: support ._base
            # x._base if meta.aliased_output_info[i].output_type == OutputType.alias_of_intermediate else x
            for (i, x) in enumerate(all_outs) if meta.aliased_output_info[i].output_type != OutputType.alias_of_input
        ]
        # Pass any (non-aliased) mutated inputs in as tangents, since they'll be returned as outputs in the fw
        # Important: the traced joint fw/bw will return updated inputs with data mutations,
        # but *not* with metadata mutations.
        # Instead, we shunt the updated metadata around externally
        # and update the input's metadata outside of the autograd.Function
        mutated_inputs_for_grad = [x for (i, x) in enumerate(primals_) if meta.mutated_input_info[i] == MutationType.data]
        mutated_inputs_and_outs_to_grad = mutated_inputs_for_grad + outputs_for_grad

        metadata_mutated_inps = [x for (i, x) in enumerate(primals_) if meta.mutated_input_info[i] == MutationType.metadata_only]
        # for user outputs that are aliases (either of inputs, or of graph intermediates)
        # figure out what metadata to return in the forward, which is needed to regenerate the output aliases
        aliased_outs = [x for (i, x) in enumerate(all_outs) if meta.aliased_output_info[i].output_type != OutputType.non_alias
                        and meta.aliased_output_info[i].tensor_meta is not None]
        output_metadata_for_fw = []
        for curr_alias in metadata_mutated_inps + aliased_outs:
            size_ = curr_alias.size()
            stride_ = curr_alias.stride()
            storage_offset_ = curr_alias.storage_offset()
            # FX IR doesn't know about tuples, so we flatten the metadata into individual ints/symints,
            # and index into the final output list later.
            output_metadata_for_fw += (size_ + stride_ + (storage_offset_,))

        # Take care to grab and sync the updated inputs from primals_ (the inputs we actually mutate!)
        # and not primals (the preserved inputs, pre-mutation, that we pass to grad())
        for i, arg in enumerate(primals_):
            if not isinstance(arg, Tensor):
                continue
            torch._sync(arg)

        # Get the inputs that need gradients
        grad_primals = []
        inputs_needs_grads = []
        # Note that we're not using primals_ here, being carefully not to pass any mutated inputs into autograd.grad()
        for p in primals:
            is_grad_tensor = isinstance(p, Tensor) and p.requires_grad
            inputs_needs_grads.append(is_grad_tensor)
            if is_grad_tensor:
                grad_primals.append(p)

        # Get the outputs that need gradients
        assert len(tangents) == len(mutated_inputs_and_outs_to_grad)
        needed_outs = []
        needed_tangents = []
        for out, tangent in zip(mutated_inputs_and_outs_to_grad, tangents):
            if isinstance(out, Tensor) and out.requires_grad:
                # A bit sketchy, but fixes e.g. test_aot_autograd_exhaustive_matmul_cpu_float32
                # The issue is that we are sensitive to decomps that don't accurately maintain
                # their output's _base.shape compared to eager mode, and this helps mitigate a bit.
                needed_outs.append(out if out.shape == tangent.shape else out.view(tangent.shape))
                needed_tangents.append(tangent.requires_grad_(True))

        setup_stacktrace_preservation_hooks([out.grad_fn for out in needed_outs])

        backward_out = []
        # Call the backwards pass
        if grad_primals:
            with fx_traceback.override_stack_trace():
                backward_out = torch.autograd.grad(
                    needed_outs,
                    grad_primals,
                    grad_outputs=needed_tangents,
                    allow_unused=True,
                )
        backward_out_iter = iter(backward_out)
        all_fw_outs = mutated_inputs_and_outs_to_grad + output_metadata_for_fw
        return all_fw_outs, [
            next(backward_out_iter) if i else None for i in inputs_needs_grads
        ]

    def to_fun(t):
        if isinstance(t, Tensor):
            return torch._to_functional_tensor(t, mirror_autograd_meta=True)
        else:
            return t

    def from_fun(t):
        if not isinstance(t, Tensor) or not torch._is_functional_tensor(t):
            return t
        torch._sync(t)
        return torch._from_functional_tensor(t)

    def functionalized_joint(
        primals: List[Any], tangents: List[Any]
    ) -> Tuple[List[Any], List[Any]]:

        # Wrap inputs into functional wrappers
        f_primals, f_tangents = pytree.tree_map(to_fun, (primals, tangents))
        torch._enable_functionalization(reapply_views=True)
        try:
            # Run the joint
            outs = joint_forward_backward(f_primals, f_tangents)
        finally:
            torch._disable_functionalization()

        # Syncing of inputs/outputs was already done directly in the joint call
        return pytree.tree_map(from_fun, outs)

    return functionalized_joint


def normalize_as_list(x):
    if isinstance(x, tuple):
        return list(x)
    elif isinstance(x, list):
        return x
    return [x]


aot_autograd_decompositions = {}


# This is a list since looking forward, we can have this arbitrarily nested.
graph_being_compiled: List[str] = []
# TODO: It would be nice to reset the numbering every time aot_id goes
# up, but this is annoying to do right now (because we don't know if
# an aot_id will come back from the dead), so right now this also happens
# to be a globally unique number too (at the cost of wobbling if you change
# how the graphs compile)
nth_graph: int = 0
model_name: str = "model"


def set_model_name(name):
    global model_name
    model_name = name


def get_aot_compilation_context() -> Tuple[List[str], str, int]:
    return list(graph_being_compiled), model_name, nth_graph


def get_aot_graph_name() -> str:
    """
    Returns the name of the graph being compiled.
    """
    global model_name, graph_being_compiled, nth_graph
    return f"{model_name}__{'_'.join(graph_being_compiled)}_{nth_graph}"


get_graph_being_compiled = get_aot_graph_name


@contextmanager
def track_graph_compiling(aot_config, graph_name):
    global graph_being_compiled
    # TODO: Don't shove the aot_id in here; set it in the context
    graph_being_compiled = [f"{aot_config.aot_id}_{graph_name}"]
    yield
    global nth_graph
    nth_graph += 1
    graph_being_compiled = []


def make_boxed_func(f):
    def g(args):
        return f(*args)

    g._boxed_call = True
    return g


def make_boxed_compiler(compiler):
    @wraps(compiler)
    def f(fx_g, inps):
        out_f = compiler(fx_g, inps)
        fx_g = make_boxed_func(out_f)
        return fx_g

    return f


def call_func_with_args(f, args, steal_args=False, disable_amp=False):
    if not steal_args:
        args = list(args)
    assert isinstance(args, list)

    if disable_amp:
        guard = torch._C._DisableAutocast()
    try:
        if hasattr(f, "_boxed_call"):
            out = normalize_as_list(f(args))
        else:
            # TODO: Please remove soon
            # https://github.com/pytorch/pytorch/pull/83137#issuecomment-1211320670
            warnings.warn(
                "Your compiler for AOTAutograd is returning a a function that doesn't take boxed arguments. "
                "Please wrap it with functorch.compile.make_boxed_func or handle the boxed arguments yourself. "
                "See https://github.com/pytorch/pytorch/pull/83137#issuecomment-1211320670 for rationale."
            )
            out = normalize_as_list(f(*args))
    finally:
        if disable_amp:
            del guard
    return out


@dataclasses.dataclass
class AOTConfig:
    """
    Configuration for AOTDispatcher
    """

    fw_compiler: Callable
    bw_compiler: Callable
    partition_fn: Callable
    decompositions: Dict[Callable, Callable]
    num_params_buffers: int
    aot_id: int


def aot_dispatch_base(flat_fn, flat_args: List[Tensor], aot_config: AOTConfig):
    fw_module = make_fx(flat_fn, aot_config.decompositions)(*flat_args)
    if config.debug_graphs:
        print("====== Forward (only) graph {aot_config.aot_id} ======")
        fw_module.print_readable()


    disable_amp = torch._C._is_any_autocast_enabled()
    context = disable_autocast_manager if disable_amp else nullcontext

    with context(), track_graph_compiling(aot_config, "inference"):
        compiled_fw = aot_config.fw_compiler(fw_module, flat_args)

    @wraps(compiled_fw)
    def new_fn(args):
        fw_outs = call_func_with_args(compiled_fw, args, disable_amp=disable_amp)
        return fw_outs

    return new_fn


@contextmanager
def disable_autocast_manager():
    guard = torch._C._DisableAutocast()
    try:
        yield
    finally:
        del guard

def are_differentiable_views(view1, view2):
    if view1 is view2:
        return True
    if view1._base is None and view2._base is None:
        return False
    if view1._base is view2._base or view1._base is view2 or view1 is view2._base:
        return True
    return False

def same_dtype_views(view1, view2):
    if view1.dtype != view2.dtype:
        return False
    if view1._base is not None and view1.dtype != view1._base.dtype:
        return False
    if view2._base is not None and view2.dtype != view2._base.dtype:
        return False
    return True

# Note [Handling mutations on an input that aliases other inputs]
# The easiest example to show-case this edge case is here:
#
# def f(a, b):
#     a.mul_(2)
#     out = a + b
#     return out
#
# In this situation, if a and b happened to be aliased, we need to trace something different!
# Suppose we had b = a.view(-1)
# (In this case, that means that `a._base is b`)
#
# We need to ensure that the aliasing relationship between a and b is preserved.
# We do that detecting the specific situation above (mutate an input that aliases another input),
# and when we do that, we create a synthetic base argument. Then inside of the traced forward,
# we regenerate a and b off of that base.
# The complete example of the transformed function looks like this:
#
# // The traced forward takes in a synthetic base, and regenerates the aliased inputs as views
# // We could consider getting view-replay support here to minimize as_strided_scatter ops in the graph
# def traced_forward(base):
#     a = base.as_strided(...)
#     b = base.as_strided(...)
#     a_updated = a.mul(2)
#     base_updated = torch.as_strided_scatter(base, a_updated, ...)
#     b_updated = base_updated.as_strided(...)
#     out = a_updated + b_updated
#     return a_updated, out
#
# def compiled_fn(a, b):
#     // we detect that a is the "differentiable base" here
#     base = a
#     // In other situations, we might do either:
#     // (1) a and b are both views off of some larger differentiable base
#     //     assert a._base is b._base and a._base is not None
#     //     base = a._base
#     // (2) a and b both don't require gradients. Create a base from the storage
#     //     assert a._base is None and b._base is None
#     //     base = torch.Tensor(a.storage())
#     a_updated, out = traced_forward(base)
#     a.copy_(a_updated)
#     return out
#
# This function:
# (1) Merges input views into a synthetic base argument, when any of those input views are mutated
# (2) Returns metadata telling the autograd.Function how to modify their arguments properly,
#     to respect the new calling convention.
#
# The calling convention is as follows.
# Any inputs that were originally views of one another get yanked, and replaced with a synthetic base.
# The argument list ordering goes [base1, ..., baseN], [arg1, ..., argN],
# Where the ordering of the bases is determined from the ordering of the original view args.
# baseA will come before baseB if the earliest original argument coming from baseA
# showed up earlier in the argument list than the earliest original argument coming from baseB.
#
# Example, given some tensors a, b, c, d
# call site:
#   f(a, c.view(-1), b.view(-1), b, c, d)
# Modified argument list:
#   c_base comes first because the first c view came earlier in arg list than the first b view
#   b_base = torch.Tensor(b.storage())
#   c_base = torch.Tensor(c.storage())
#   f(c_base, b_base, a, d)
def merge_view_inputs(
    fwd_inputs: List[Any],
    mutated_input_info: List[MutationType]
) -> Tuple[List[Any], Optional[List[Union[int, Tuple[int, Tuple[Any]]]]]]:
    assert len(fwd_inputs) == len(mutated_input_info)
    storage_ref_to_idx: Dict[StorageWeakRef, List[int]] = collections.defaultdict(list)
    for i, inpt in enumerate(fwd_inputs):
        if isinstance(inpt, Tensor):
            storage_ref = StorageWeakRef(inpt.storage())
            storage_ref_to_idx[storage_ref].append(i)
    base_args = []
    other_args = []
    # This list contains metadata that tells you what the i'th argument in the inner calling convention should be.
    # It's either:
    # - another int (corresponding to the index in the argument list of the element from the outer calling convention)
    # - idx, *args, where we can generate the new output with old_args[idx].as_strided(*args)
    #   idx corresponds to which synthetic base from the outer calling context to view
    inner_calling_convention_meta: Dict[int, Union[int, Tuple[int, List[Any]]]] = {}
    for aliased_input_indices in storage_ref_to_idx.values():
        if len(aliased_input_indices) > 1 and any(
            # We only care about mutations that affect all aliases,
            # so metadata mutations on an input doesn't require us to do synthetic base handling.
            mutated_input_info[inpt_idx] == MutationType.data for inpt_idx in aliased_input_indices
        ):
            # We detected an input that was mutated, AND aliases with another input.
            # we need to replace this set of aliased inputs with a single synthetic base.
            # For now, I'm banning a bunch of cases. We expect dynamo to properly detect these cases
            # and error out. We can fix them later.
            for idx1, idx2 in zip(aliased_input_indices, aliased_input_indices[1:]):
                view1 = fwd_inputs[idx1]
                view2 = fwd_inputs[idx2]
                # The "inputs that are aliased but have different differentiable bases" case
                # is more complicated and hopefully pretty rare. Not currently handled.
                assert are_differentiable_views(view1, view2), \
                    "aot_autograd() does not yet handle non-differentiable view input mutations."
                # Regenerating views when reinterpreting complex / real tensors seems non-trivial,
                # not handling for now
                assert same_dtype_views(view1, view2), \
                    "aot_autograd() does not yet handle input mutations on views with different dtypes."
            non_none_bases = [fwd_inputs[i]._base for i in aliased_input_indices if fwd_inputs[i]._base is not None]
            aliases_with_none_bases = [fwd_inputs[i] for i in aliased_input_indices if fwd_inputs[i]._base is None]
            if len(non_none_bases) == 0:
                # Case where none of the aliases require gradients
                example_idx = aliased_input_indices[0]
                synthetic_base = torch.Tensor(fwd_inputs[example_idx].storage())
            else:
                # Case where all of the aliases require gradients, and have the same _base.
                synthetic_base = non_none_bases[0]
                for other_base in non_none_bases[1:]:
                    assert other_base is synthetic_base, \
                        "aot_autograd() does not yet handle non-differentiable view input mutations."
                for alias in aliases_with_none_bases:
                    assert alias is synthetic_base, "aot_autograd() does not yet handle non-differentiable view input mutations."
            base_args.append(synthetic_base)
            for curr_view_idx in aliased_input_indices:
                curr_view = fwd_inputs[curr_view_idx]
                base_idx = len(base_args) - 1
                size_ = curr_view.size()
                stride_ = curr_view.stride()
                storage_offset_ = curr_view.storage_offset()
                # We store just enough info here so that we can regenerate the view later.
                # Regeneration: args[base_idx].as_strided(size_, stride_, storage_offset_)
                # If we want view replay instead of as_strided() calls, this will need to change.
                inner_calling_convention_meta[curr_view_idx] = (base_idx, (size_, stride_, storage_offset_))
        else:
            for curr_idx in aliased_input_indices:
                other_args.append(fwd_inputs[curr_idx])
    if len(base_args) == 0:
        assert len(other_args) == len(fwd_inputs)
        # If no synthetic bases are necessary, just return the original inputs.
        return fwd_inputs, None
    else:
        # Otherwise, return:
        # (1) The new args according to the updated calling convention: (synthetic_bases, other_args)
        # (2) Metadata telling functionalization how to generate the inner argument list given the outer calling convention.
        #     We post-process it into a list, where meta[i] tells you info about the i'th argument in the inner calling convention.
        args_to_functionalization = base_args + other_args
        arg_to_old_idx_map = {arg: i for (i, arg) in enumerate(fwd_inputs)}
        for i, other_arg in enumerate(other_args):
            new_idx = len(base_args) + i
            old_idx = arg_to_old_idx_map[other_arg]
            inner_calling_convention_meta[old_idx] = new_idx
        # post process into a list
        post_processed_calling_convention_meta: List[Union[int, Callable]] = [-1 for _ in range(len(inner_calling_convention_meta))]
        for k, v in inner_calling_convention_meta.items():
            post_processed_calling_convention_meta[k] = v
        # Quick assert: every argument in the inner calling convention should be accounted for.
        for x in post_processed_calling_convention_meta:
            assert x != -1
        return args_to_functionalization, post_processed_calling_convention_meta


def format_guard_bug_msg(aot_config, expected):
    return (
        f"At compilation time, graph {aot_config.aot_id} was compiled under the "
        f"assumption that {expected}, but at runtime this was not the case.  "
        "This indicates a guard bug in AOTAutograd or Dynamo, please file a bug to PyTorch."
    )


# Wraps aot_dispatch_deduplicated_autograd, ensuring that duplicate arguments
# are dropped from the inner compilation function.
#
# In Haskell types, suppose you have:
#
#   add_dupe_args :: DedupedArgs -> Args
#   remove_dupe_args :: Args -> DedupedArgs
#
#   aot_dispatch_deduplicated_autograd
#       :: (DedupedArgs -> R) -> DedupedArgs -> AOTConfig -> (DedupedArgs -> R)
#   aot_dispatch_autograd
#       :: (Args -> R) -> Args -> AOTConfig -> (Args -> R)
#
# Then the code below can be written in point-free style as:
#
#   aot_dispatch_deduplicate_autograd f a c =
#       aot_dispatch_autograd (f . add_dupe_args) (remove_dupe_args a) c . remove_dupe_args
#
def aot_dispatch_autograd(flat_fn, flat_args: List[Tensor], aot_config: AOTConfig):
    # Suppose you have:
    #
    #   [a, b, a, c]
    #
    # We want:
    #
    #   remove_dupe_args([a, b, a, c]) == [a, b, c]
    #   add_dupe_args([a, b, c]) == [a, b, a, c]
    #
    # This is done via (respectively):
    #
    #   seen_args = {2}  # what to drop
    #   add_dupe_map = {  # how to get args from the deduped list
    #       0: 0,
    #       1: 1,
    #       2: 0,
    #       3: 2,
    #   }
    #   keep_arg_mask = [True, True, False, True]

    seen_args = {}
    keep_arg_mask = []
    dropped_args = False
    add_dupe_map = {}
    duped_arg_len = len(flat_args)

    j = 0  # index into deduped_flat_args
    for i, t in enumerate(flat_args):
        if t in seen_args:
            keep_arg_mask.append(False)
            dropped_args = True
            add_dupe_map[i] = seen_args[t]
            continue
        keep_arg_mask.append(True)
        seen_args[t] = j
        add_dupe_map[i] = j
        j += 1

    unique_args = j

    # NB: Hot path, avoid set lookups here
    # TODO: Can avoid the zip here too, probably
    def remove_dupe_args(args):
        return [t for t, keep in zip(args, keep_arg_mask) if keep]

    def add_dupe_args(args):
        return [args[add_dupe_map[i]] for i in range(duped_arg_len)]

    def maybe_wrap_debug(f):
        if not config.debug_assert:
            return f

        @wraps(f)
        def debug_wrapper(*args):
            # Test that the computed remove/add arg functions are an inverse
            new_args = add_dupe_args(remove_dupe_args(args))
            seen = {}
            for i, (x, y) in enumerate(zip(new_args, args)):
                seen[y] = None
                assert x is y, format_guard_bug_msg(
                    aot_config,
                    f"{describe_input(i, aot_config)} would be a duplicate of "
                    f"{describe_input(add_dupe_map[i], aot_config)}"
                )
            # This is only an error if there is metadata mutation on both of
            # the duped arguments; in this case, we need to know what order
            # the metadata mutation applies in.  You'll get the correct result
            # otherwise, because a graph that assumes distinct inputs works if
            # you dupe the inputs (the gradient contributions from each input
            # will get summed up appropriately.)
            """
            assert len(seen) == unique_args, format_guard_bug_msg(aot_config,
                f"there would be {unique_args} distinct arguments"
            )
            """
            return f(*args)

        return debug_wrapper

    # Fastpath
    if not dropped_args:
        return maybe_wrap_debug(aot_dispatch_deduplicated_autograd(flat_fn, flat_args, aot_config))

    deduped_flat_args = remove_dupe_args(flat_args)

    @wraps(flat_fn)
    def wrapped_flat_fn(*args):
        return flat_fn(*add_dupe_args(args))

    compiled_fn = aot_dispatch_deduplicated_autograd(wrapped_flat_fn, deduped_flat_args, aot_config)

    @wraps(compiled_fn)
    def wrapped_compiled_fn(*args):
        return compiled_fn(*remove_dupe_args(args))

    return maybe_wrap_debug(wrapped_compiled_fn)


def describe_input(i, aot_config):
    if i < aot_config.num_params_buffers:
        return f"parameter/buffer {i}"
    else:
        return f"input {i - aot_config.num_params_buffers}"


# Like aot_dispatch_autograd, but with the precondition that there
# are no duplicate arguments in flat_args (e.g., the same Tensor
# object never shows up twice.  However, two tensor inputs MAY alias
# the same storage, so long as they have separate TensorImpls.)
def aot_dispatch_deduplicated_autograd(flat_fn, flat_args: List[Tensor], aot_config: AOTConfig):

    with enable_python_dispatcher():
        _fw_metadata, out, _num_aliasing_metadata_outs = run_functionalized_fw_and_collect_metadata(
            flat_fn
        )(*flat_args)

    # pre-compute, so we can bail out quickly in the hotpath
    _num_outputs_aliased_to_inputs = len([
        x for x in _fw_metadata.aliased_output_info if x.output_type == OutputType.alias_of_input])
    _num_outputs_aliased_to_intermediates = len([
        x for x in _fw_metadata.aliased_output_info if x.output_type == OutputType.alias_of_intermediate])
    _num_mutated_data_inputs = len([x for x in _fw_metadata.mutated_input_info if x == MutationType.data])
    _num_mutated_metadata_only_inputs = len([x for x in _fw_metadata.metadata_mutation_input_info if x is not None])
    _num_mutated_inputs = _num_mutated_data_inputs + _num_mutated_metadata_only_inputs

    if isinstance(out, (list, tuple)):
        _num_non_aliased_outs = len(out[_num_mutated_data_inputs:])
    else:
        _num_non_aliased_outs = 1
    assert len(_fw_metadata.requires_grad_out_info) == _num_mutated_data_inputs + _num_non_aliased_outs

    # out here corresponds to the set of outputs that should be returned by the traced forward call.
    # It includes outputs of the original forward, *and* any updated inputs due to input mutations.
    # However, it does *not* include any outputs that are aliases of inputs, or any metadata-only input mutations.
    out = pytree.tree_map(
        lambda x: x.detach().contiguous() if isinstance(x, Tensor) else x,
        out,
    )

    # This code only executes if we have graph inputs that alias each other, and one of those inputs
    # gets its data mutated.
    # When that happens, we replace the aliased inputs with a synthetic base, and in the traced forward
    # we later generate the input views
    flat_args_with_views_handled, _synthetic_base_info = merge_view_inputs(
        flat_args, _fw_metadata.mutated_input_info)

    joint_forward_backward = create_joint_forward_backward_functionalized(
        flat_fn,
        meta=_fw_metadata,
        synthetic_base_info=_synthetic_base_info,
    )

    joint_inputs = (flat_args_with_views_handled, out)

    disable_amp = torch._C._is_any_autocast_enabled()

    if config.use_functionalize:
        with enable_python_dispatcher():
            flattened_joints, _ = pytree.tree_flatten(joint_inputs)
            fx_g = make_fx(
                joint_forward_backward, aot_config.decompositions
            )(*joint_inputs)

        # Redudant with the check above, but worth having in case tracing introduced
        # a fake tensor. Unlikely.
        # See Note: [Fake Modules and AOTAutograd]
        torch._dynamo.utils.assert_no_fake_params_or_buffers(fx_g)
        fx_g.graph.eliminate_dead_code()
        fx_g.recompile()
    else:
        # joint_forward_backward() now always runs with functionalization, and factoring it out
        # to make that toggleable is a bit painful.
        # aot autograd without functionalization is wrong anyway, so we error.
        raise AssertionError("Graph partitioning without functionalization is not sound, we may introduce errors")

    if config.debug_joint:
        print(f"====== Joint graph {aot_config.aot_id} ======")
        fx_g.print_readable()

    with torch.no_grad():
        with track_graph_compiling(aot_config, "joint"):
            num_inner_fwd_outputs = _num_mutated_data_inputs + _num_non_aliased_outs + _num_aliasing_metadata_outs
            fw_module, bw_module = aot_config.partition_fn(
                fx_g, joint_inputs, num_fwd_outputs=num_inner_fwd_outputs)
            fw_outs = [n for n in fw_module.graph.nodes if n.op == "output"][0].args[0]
            # we only need to bookkeep the symints that are saved for bw, not any symints
            # the user forward might have returned in its own output
            fw_outs_saved_for_bw = fw_outs[num_inner_fwd_outputs:]
            symint_outs_saved_for_bw = [n for n in fw_outs_saved_for_bw if is_sym_node(n)]
            _num_symints_saved_for_bw = len(symint_outs_saved_for_bw)

        if config.debug_graphs:
            print("====== Forward graph {aot_config.aot_id} ======")
            fw_module.print_readable()
            print("====== Backward graph {aot_config.aot_id} ======")
            bw_module.print_readable()

        with track_graph_compiling(aot_config, "forward"):
            compiled_fw_func = aot_config.fw_compiler(fw_module, flat_args_with_views_handled)

    class CompiledFunction(torch.autograd.Function):
        compiled_fw = compiled_fw_func
        compiled_bw = None
        # Corresponds to number of outs (not including updated inputs returns as outs),
        # *and* not including outs that are aliases of inputs
        num_non_aliased_outs = _num_non_aliased_outs
        num_symints_saved_for_bw = _num_symints_saved_for_bw
        num_mutated_inputs = _num_mutated_inputs
        # Corresponds to number of inputs that get their metadata (but not data) mutated
        # We don't return these in the compiled fw, and instead we stash enough info
        # to replay the metadata mutations later.
        num_mutated_metadata_only_inputs = _num_mutated_metadata_only_inputs
        # Corresponds to number of outputs in the original fw that are aliases of inputs
        # (These are all not returned by the compiled forward, and instead they are manually
        # created in the epilogue)
        num_outputs_aliased_to_inputs = _num_outputs_aliased_to_inputs
        # Corresponds to the number of user outputs that alias intermediates (aka graph outputs).
        num_outputs_aliased_to_intermediates = _num_outputs_aliased_to_intermediates
        num_intermediate_bases = _num_intermediate_bases
        synthetic_base_info = _synthetic_base_info
        fw_metadata = _fw_metadata

        @staticmethod
        @disable_torchdynamo
        def forward(ctx, *deduped_flat_tensor_args):

            # There is a pretty complicated calling convention around what the compiled fw returns.
            # The full list of outputs and their relative order is:
            # (*mutated_inputs, *fw_outs, *fw_intermediate_bases, *saved_tensors, *saved_symints)
            # - Note that in the synthetic bases case, mutated_inputs will correspond to an updated version
            #   of the original view, and not the synthetic base
            fw_outs = call_func_with_args(
                CompiledFunction.compiled_fw, deduped_flat_tensor_args, disable_amp=disable_amp
            )

            num_non_aliased_outs = CompiledFunction.num_non_aliased_outs
            num_outputs_aliased_to_inputs = CompiledFunction.num_outputs_aliased_to_inputs
            num_outputs_aliased_to_intermediates = CompiledFunction.num_outputs_aliased_to_intermediates
            num_intermediate_bases = CompiledFunction.num_intermediate_bases
            num_symints_saved_for_bw = CompiledFunction.num_symints_saved_for_bw
            num_mutated_inputs = CompiledFunction.num_mutated_inputs
            # Our forward() returns both (mutated_inputs, outputs, output_intermediate_bases, saved_tensors, saved_symints)
            num_forward_returns_not_including_intermediate_bases = num_mutated_inputs + num_non_aliased_outs \
                + num_outputs_aliased_to_inputs + num_intermediate_bases
            num_forward_returns = num_forward_returns_not_including_intermediate_bases + num_intermediate_bases

            # Partitioners must put symint arguments at the end separate from tensor arguments
            if num_symints_saved_for_bw > 0:
                tensors_saved_for_backwards = fw_outs[num_forward_returns:-num_symints_saved_for_bw]
                assert all([isinstance(x, torch.Tensor) for x in tensors_saved_for_backwards])
                ctx.save_for_backward(*tensors_saved_for_backwards)
                symint_outs = fw_outs[-num_symints_saved_for_bw:]
                assert all([isinstance(x, (int, float, torch.SymInt, torch.SymFloat)) for x in symint_outs])
                ctx.symints = symint_outs
            else:
                ctx.save_for_backward(*fw_outs[num_forward_returns:])
                ctx.symints = []

            # TODO: we need to be careful so that we don't return a tensor's ._base as an output,
            # if it is *already* an output somewhere else in the forward (either bc there are multiple aliased outs,
            # or because the ._base itself is also an output for the user)
            # Should the bases be marked as not requiring gradients? Seems safer not to do that, so I'm not for now.
            fw_outs_to_return = tuple(fw_outs[0:num_forward_returns])
            user_mutated_inputs, user_fw_outputs = fw_outs_to_return[0:num_mutated_inputs], fw_outs_to_return[num_mutated_inputs:]
            fw_outs_not_requiring_grad = [
                x for (i, x) in enumerate(user_mutated_inputs)
                if not CompiledFunction.fw_metadata.mutation_input_info[i].requires_grad
            ] + [
                x for (i, x) in enumerate(user_fw_outputs)
                if not CompiledFunction.fw_metadata.aliased_output_info[i].requires_grad
            ]
            ctx.mark_non_differentiable(*fw_outs_not_requiring_grad)

            return fw_outs_to_return

        @staticmethod
        @disable_torchdynamo
        def backward(ctx, *flat_args):
            # Calling convention: we expect a grad_out passed to the backward:
            # - for every output of the fw that does *not* alias an input
            # - for every updated_input generated by the fw that does *not* alias an input
            # - for every size/stride metadata value for aliased outputs.
            #   These are returned by the forward, but we just drop them in the backward.
            #   We need to return them in the forward, but unfortunately there's no way to specify
            #   in autograd.Function that certain non-tensor forward outputs shouldn't show up in the backward.
            expected_grad_outs = CompiledFunction.num_non_aliased_outs + CompiledFunction.num_mutated_data_inputs \
                + CompiledFunction.num_intermediate_bases

            assert len(flat_args) == expected_grad_outs
            contiguous_args = [t.contiguous() if torch.is_tensor(t) else t for t in flat_args]
            all_args = list(ctx.symints) + list(ctx.saved_tensors) + list(contiguous_args)
            del contiguous_args
            if CompiledFunction.compiled_bw is None:
                # TODO - pass in fake tensors ?
                context = disable_autocast_manager if disable_amp else nullcontext
                with context(), track_graph_compiling(aot_config, "backward"):
                    CompiledFunction.compiled_bw = aot_config.bw_compiler(
                        bw_module, all_args
                    )

            ctx.maybe_clear_saved_tensors()
            out = call_func_with_args(
                CompiledFunction.compiled_bw, all_args, steal_args=True, disable_amp=disable_amp
            )
            return tuple(out)

    @wraps(CompiledFunction.apply)
    def compiled_function(*args):
        # Step 2: remove aliased inputs that are mutated, replace with synthetic bases
        # Only happens if our graph mutates an input that aliases another input.
        if CompiledFunction.synthetic_base_info is not None:
            # Given: the original args, including at least one pair of inputs that are aliased
            # and get subsequently mutated.
            # Generate: the updated args, including (potentially multiple) synthetic bases
            # that replace the views. The input views are regenerated manually in the compiled function.
            # TODO: think harder about what happens if (a view of) one of these mutated input views is ALSO returned
            new_inputs, metadata = merge_view_inputs(args, CompiledFunction.fw_metadata.mutated_input_info)
            # We're just re-running the original-args-to-synthetic-base transformation
            # that we ran during compilation.
            # This returns metadata that we use during tracing to recover the input views,
            # which we don't actually need at runtime.
            assert metadata is not None
            args_with_synthetic_bases = new_inputs
        else:
            args_with_synthetic_bases = args

<<<<<<< HEAD
        all_outs = CompiledFunction.apply(*no_dupe_args_with_synthetic_bases)

        assert len(all_outs) == CompiledFunction.num_mutated_inputs + CompiledFunction.num_non_aliased_outs \
            + CompiledFunction.num_outputs_aliased_to_inputs + CompiledFunction.num_outputs_aliased_to_intermediates \
            + CompiledFunction.num_intermediate_bases

        if CompiledFunction.num_intermediate_bases > 0:
            outs = all_outs[:-CompiledFunction.num_intermediate_bases]
            intermediate_bases = all_outs[-CompiledFunction.num_intermediate_bases:]
=======
        all_outs = CompiledFunction.apply(*args_with_synthetic_bases)
        if CompiledFunction.num_aliasing_metadata_outs > 0:
            outs = all_outs[:-CompiledFunction.num_aliasing_metadata_outs]
            aliasing_metadata_outs = all_outs[-CompiledFunction.num_aliasing_metadata_outs:]
>>>>>>> d4ba318a
        else:
            outs = all_outs
            intermediate_bases = []

            num_non_aliased_outs = CompiledFunction.num_non_aliased_outs
            num_outputs_aliased_to_inputs = CompiledFunction.num_outputs_aliased_to_inputs
            num_outputs_aliased_to_intermediates = CompiledFunction.num_outputs_aliased_to_intermediates

        # Step 3: After running the compiled fw, apply updates to mutated inputs
        if CompiledFunction.num_mutated_inputs > 0:
            assert len([x for x in CompiledFunction.fw_metadata.mutated_input_info if x.mutation_type != MutationType.none]) \
                == CompiledFunction.num_mutated_inputs
            # Calling convention: (mutated_inputs, real_outs, aliasing_metadata)

            updated_inputs = outs[:CompiledFunction.num_mutated_inputs]
            fw_outs = outs[CompiledFunction.num_mutated_inputs:]

            curr_mutated_inpt_idx = 0
            for inpt_idx, meta in enumerate(CompiledFunction.fw_metadata.mutated_input_info):
                if meta.mutation_type == MutationType.none:
                    continue
<<<<<<< HEAD
                original_inpt = no_dupe_args[inpt_idx]
                updated_inpt = updated_inputs[curr_mutated_inpt_idx]
                curr_mutated_inpt_idx += 1
=======
                original_inpt = args[inpt_idx]
>>>>>>> d4ba318a
                if mutation_type == MutationType.metadata_only:
                    # We need to grab the size/stride/storage_offset from the compiled forward,
                    # and use that to mutate the metadata of the input
                    original_inpt.as_strided_(updated_inpt.sizes(), updated_inpt.strides(), updated_inpt.storage_offset())
                else:
                    # TODO: handle resize_() on inputs to a larger size.
                    # This is actually non-trivial to detect, so we should probably just handle it
                    # (or make dynamo detect).
                    # We can't just check of original_inpt.storage_size != updated_inpt.storage_size,
                    # Because the original_inpt might be a view of some larger tensor,
                    # and updated_inpt is always densely packed.
                    if original_inpt.size() != updated_inpt.size() \
                            or original_inpt.stride() != updated_inpt.stride() \
                            or original_inpt.storage_offset() != updated_inpt.storage_offset():
                        # Functionalization can't easily tell us if an input had BOTH its metadata actual data mutated.
                        # So we check if metadata needs to be mutated here manually.
                        original_inpt.as_strided_(updated_inpt.size(), updated_inpt.stride(), updated_inpt.storage_offset())
                    original_inpt.copy_(updated_inpt)
        else:
            fw_outs = outs

        # Step 4: Manually regenerate any outputs that are aliased to inputs, instead of
        # compiling them.
        if CompiledFunction.num_outputs_aliased_to_inputs > 0 or CompiledFunction.num_outputs_aliased_to_intermediates > 0:
            assert len(fw_outs) == len(CompiledFunction.fw_metadata.aliased_output_info)
            assert CompiledFunction.num_outputs_aliased_to_inputs == len(
                [x for x in CompiledFunction.fw_metadata.aliased_output_info if x.output_type == OutputType.alias_of_input])
            fw_outs_including_aliases = []
            for o, aliased_out_metadata in zip(fw_outs, CompiledFunction.fw_metadata.aliased_output_info):
                if aliased_out_metadata.output_type == OutputType.non_alias:
                    fw_outs_including_aliases.append(o)
                elif aliased_out_metadata.output_type == OutputType.alias_of_input:
                    aliased_base_tensor = args[aliased_out_metadata.base_idx]
                    if o is aliased_base_tensor:
                        # Special case for when an output *is* an input (just return the input, don't generate a view)
                        regenerated_out = aliased_base_tensor
                    else:
                        regenerated_out = gen_alias_from_base(aliased_base_tensor, o.size(), o.stride(), o.storage_offset(), o)
                    fw_outs_including_aliases.append(regenerated_out)
                else:
                    assert aliased_out_metadata.output_type == OutputType.alias_of_intermediate
                    aliased_base_tensor = intermediate_bases[aliased_out_metadata.base_idx]
                    assert o._base is not None and o._base is aliased_base_tensor
                    # TODO: handle the custom autograd function case here.
                    # We need a way to check whether a tensor came from a custom autograd fn from python,
                    # AND a way to replay that custom view fn.
                    regenerated_out = gen_alias_from_base(aliased_base_tensor, o.size(), o.stride(), o.storage_offset(), o)
                    fw_outs_including_aliases.append(regenerated_out)
            return fw_outs_including_aliases
        else:
            return fw_outs

    if not config.debug_assert:
        return compiled_function

    flat_requires_grad = [a.requires_grad if isinstance(a, Tensor) else None for a in flat_args]

    @wraps(compiled_function)
    def debug_compiled_function(*args):
        # TODO: Check aliasing relationships
        # TODO: Check strides for metadata mutation
        # (NB: ideally, this logic is factored out of this function and
        # you move these debug checks there)

        # Check requires grad.  Bad case is when we compiled with
        # requires_grad = False, but input requires_grad = True
        # (vice versa is OK; we compute a gradient and then throw
        # it away when it hits the input.)
        for i, a in enumerate(args):
            can_require_grad = flat_requires_grad[i]
            if can_require_grad is None:
                assert not isinstance(a, Tensor)
            elif not can_require_grad:
                assert not a.requires_grad, format_guard_bug_msg(
                    aot_config,
                    f"{describe_input(i, aot_config)} would not require grad"
                )

        return compiled_function(*args)

    return debug_compiled_function


@dynamo_timed
def create_aot_dispatcher_function(
    flat_fn, flat_args: List[Tensor], aot_config: AOTConfig
):
    """
    Traces the forward and backward graphs of the attr:`flat_fn` to generate a
    joint graph. The joint graph is an Fx graph with Aten ops. Please refer to
    the tracing mechanism to understand the graph capturing details.

    The joint graph is then passed through attr:`partition_fn` to isolate the
    forward and backward portions, which are then respectively compiled via the
    provided attr:`fw_compiler` and attr:`bw_compiler`.

    The resulting compiled forward and backward graphs are then wrapped up in a
    ``torch.autograd.Function`` object.

    The calling convention here is that the first aot_config.num_params_buffers
    inputs in flat_args are parameters and buffers, and the rest are inputs.

    We use this to assume that parameters/buffer's shapes don't change.
    """

    # This is the main entry point.
    # TODO: Chillee argues that dynamo itself should pass in fake tensors to
    # the list of arguments when compiling; at the moment we do not do this

    if aot_config.decompositions is None:
        aot_config.decompositions = {}

    aot_config.decompositions = {
        **aot_autograd_decompositions,
        **aot_config.decompositions,
    }
    # NB: don't bother setting allow_fallback_kernels; this should not actually
    # be configurable in fake tensor, we should automatically do the right
    # thing
    if config.debug_fake_cross_ref:
        # This is a little messy but TorchDynamo directly changes `use_fake_tensor`
        # so it's not enough for user to change the config manually
        # TODO: have TorchDynamo read in `use_fake_tensor` from os environ /
        # coordinate flags
        config.use_fake_tensor = False

    if config.use_dynamic_shapes:
        assert config.use_fake_tensor, "Dynamic shapes only works with fake tensor"

    shape_env = ShapeEnv() if config.use_dynamic_shapes else None
    fake_mode = FakeTensorMode(shape_env=shape_env) if config.use_fake_tensor else nullcontext()
    cross_ref = CrossRefFakeMode() if config.debug_fake_cross_ref else nullcontext()
    python_dispatcher_mode = enable_python_dispatcher() if config.use_dynamic_shapes else nullcontext()

    with torch.autograd.set_multithreading_enabled(False), preserve_rng_state(), cross_ref, fake_mode, python_dispatcher_mode:

        def process_inputs(flat_args):
            if config.use_fake_tensor:
                def convert(idx, x):
                    if not isinstance(x, torch.Tensor):
                        return x
                    if idx < aot_config.num_params_buffers and config.static_weight_shapes:
                        return fake_mode.from_tensor(x, static_shapes=True)
                    return fake_mode.from_tensor(x, static_shapes=False)

                return [convert(idx, x) for idx, x in enumerate(flat_args)]
            else:
                return flat_args

        fake_flat_tensor_args = process_inputs(flat_args)

        needs_autograd = (
            any(
                [
                    x.requires_grad
                    for x in fake_flat_tensor_args
                    if isinstance(x, Tensor)
                ]
            )
            and torch.is_grad_enabled()
        )
        # crappy version of dispatcher
        # TODO: Do this properly
        if needs_autograd:
            return make_boxed_func(
                aot_dispatch_autograd(flat_fn, fake_flat_tensor_args, aot_config)
            )
        else:
            return aot_dispatch_base(flat_fn, fake_flat_tensor_args, aot_config)


# Inspired by autodidax (thanks!)
class PytreeThunk:
    spec = None
    # These are some kinda dumb microoptimizations that save about 3-4 us of overhead.
    is_simple = (
        None  # if the output spec is a tuple/list, we won't bother unflattening it.
    )
    is_really_simple = None  # if the output spec is a LeafSpec

    def set(self, spec):
        assert self.spec is None or self.spec == spec
        self.spec = spec
        if type(self.spec) in [tuple, list] and all(
            isinstance(i, pytree.LeafSpec) for i in spec.children_specs
        ):
            self.is_simple = True
        if isinstance(self.spec, pytree.LeafSpec):
            self.is_really_simple = True

    def unflatten(self, x):
        if self.is_really_simple:
            return x[0]
        if self.is_simple:
            return x
        return pytree.tree_unflatten(x, self.spec)


def aot_function(
    fn: Callable,
    fw_compiler: Callable,
    bw_compiler: Optional[Callable] = None,
    partition_fn: Callable = default_partition,
    decompositions: Optional[Dict] = None,
    num_params_buffers: int = 0,
    hasher_type=None,  # deprecated
    static_argnums: Optional[Tuple[int]] = None,  # deprecated
) -> Callable:
    """
    Traces the forward and backward graph of :attr:`fn` using torch dispatch
    mechanism, and then compiles the generated forward and backward graphs
    through :attr:`fw_compiler` and :attr:`bw_compiler`.

    :func:`aot_function` traces the forward and backward graph ahead of time,
    and generates a joint forward and backward graph.  :attr:`partition_fn` is
    then used to separate out forward and backward graphs. The partitioner
    function can be used to perform optimizations such as recomputation. One can
    set `decompositions` dictionary to decompose the operators into a sequence
    of core or simpler operators supported by the backend compilers.

    :func:`aot_function` uses a compilation cache, based on input tensor
    properties, to detect when there is a need of recompilation.

    .. warning::
        This API is experimental and likely to change.

    Args:
        fn (Callable): A Python function that takes one ore more arguments. Must
            return one or more Tensors.
        fw_compiler (Callable): A Python function that accepts an Fx graph with
            Aten ops and input args, and returns a Callable that semantically is
            equivalent to the input Fx graph.
        bw_compiler (Optional[Callable]): A Python function that accepts an
            Fx graph with Aten ops and input args, and returns a Callable that
            semantically is equivalent to the input Fx graph.  Default: None
            (when None, it defaults to the :attr:`fw_compiler`)
        partition_fn (Callable): A Python function that takes a joint forward
            and backward graph, and partitions it into separate forward and
            backward graphs.
        decompositions (Dict): A dictionary to define the decomposition of
            larger Aten ops into simpler or core Aten ops.

    Returns:
        Returns a ``Callable`` that retains the eager behavior of the original
        :attr:`fn`, but with forward and backward graph compiled via
        :attr:`fw_compile` and :attr:`bw_compile`.

    A simple example usage of :func:`aot_function` is as follows. This example
    will print the forward and backward graphs of the function ``fn``

        >>> fn = lambda x : x.sin().cos()
        >>> def print_compile_fn(fx_module, args):
        >>>     print(fx_module)
        >>>     return fx_module
        >>> aot_fn = aot_function(fn, print_compile_fn)
        >>> x = torch.randn(4, 5, requires_grad=True)
        >>> aot_fn(x)
    """
    if static_argnums is not None:
        raise RuntimeError("static_argnums has been deprecated - manually wrap your function or use torchdynamo.")

    if bw_compiler is None:
        bw_compiler = fw_compiler
    aot_config = AOTConfig(
        fw_compiler=fw_compiler,
        bw_compiler=bw_compiler,
        partition_fn=partition_fn,
        decompositions=decompositions,
        num_params_buffers=num_params_buffers,
        aot_id=next(AOT_COUNTER),
    )
    cached_res = None

    @wraps(fn)
    def returned_function(*args, **kwargs):
        nonlocal cached_res
        # Now flatten the tensor args
        flat_args, _ = pytree.tree_flatten((args, kwargs))

        # Compile the function and save it in the cache
        if cached_res is None:
            # Save the args_spec for flat_tensor_args to unflatten while tracing
            _, tensor_args_spec = pytree.tree_flatten((args, kwargs))
            out_spec = PytreeThunk()

            def flat_fn(*flat_args):
                # The input are flattened tensor args. Prepare the args in the
                # order that original function expects. Add static args as well.
                # They will appear as tensor constants in the traced graph.
                nonlocal out_spec
                args, kwargs = pytree.tree_unflatten(
                    flat_args, tensor_args_spec
                )
                tree_out = fn(*args, **kwargs)
                flat_out, spec = pytree.tree_flatten(tree_out)
                for i in flat_out:
                    is_known_type = False
                    for j in KNOWN_TYPES:
                        if isinstance(i, j):
                            is_known_type = True
                            break
                    if not is_known_type:
                        raise RuntimeError(
                            f"Found {type(i)} in output, which is not a known type. "
                            "If this type holds tensors, you need to register a pytree for it. "
                            "See https://github.com/pytorch/functorch/issues/475 for a brief "
                            "explanation why. If you don't need to register a pytree, please "
                            "leave a comment explaining your use case and we'll make this more "
                            "ergonomic to deal with"
                        )
                out_spec.set(spec)
                return flat_out

            compiled_fn = create_aot_dispatcher_function(
                flat_fn,
                flat_args,
                aot_config,
            )
            cached_res = (compiled_fn, out_spec)

        cached_fn, out_spec = cached_res
        out = cached_fn(flat_args)
        return out_spec.unflatten(out)

    return returned_function


def aot_module(mod: nn.Module, *args, **kwargs) -> nn.Module:
    """
    Traces the forward and backward graph of :attr:`mod` using torch dispatch
    tracing mechanism. It is wrapper function, that underneath uses
    :func:`aot_function` to perform tracing and compilation.

    :func:`aot_module` lifts the parameters and buffers of ``nn.Module`` as inputs
    to a new callable which is then compiled through :func:`aot_function`.

    .. warning::
        This API is experimental and likely to change.

    Args:
        mod (Callable): A ``nn.Module`` module.
        args : args to be passed to :func:`aot_function`
        kwargs : kwargs to be passed to :func:`aot_function`

    Returns:
        Returns a ``nn.Module`` that retains the eager behavior of the original
        :attr:`mod`, but with forward and backward graph compiled.

    """
    # See Note: [Fake Modules and AOTAutograd]
    torch._dynamo.utils.assert_no_fake_params_or_buffers(mod)

    def functional_call(named_params, named_buffers, *args, **kwargs):
        params_and_buffers = {**named_params, **named_buffers}
        return stateless.functional_call(mod, params_and_buffers, args, kwargs)

    named_params = dict(_named_parameters(mod, remove_duplicate=False))
    named_buffers = dict(_named_buffers(mod, remove_duplicate=False))
    num_params_buffers = len(named_params) + len(named_buffers)
    compiled_f = aot_function(functional_call, num_params_buffers=num_params_buffers, *args, **kwargs)

    class AOTModule(nn.Module):
        def __init__(self):
            super(AOTModule, self).__init__()
            self.orig_module = mod

        def forward(self, *args, **kwargs):
            return compiled_f(
                named_params,
                named_buffers,
                *args,
                **kwargs,
            )

    return AOTModule()


def aot_module_simplified(
    mod: nn.Module,
    fw_compiler: Callable,
    bw_compiler: Optional[Callable] = None,
    partition_fn: Callable = default_partition,
    decompositions: Optional[Dict] = None,
    hasher_type=None,
    static_argnums=None
) -> nn.Module:
    """
    This is the simplified or low overhead version of aot_module. For frontends
    like TorchDynamo, the input functions/modules to AOT are static and have
    unpacked inputs/outputs. This gives us an opportunity to remove the
        (1) pytree overhead to parse inputs/outputs,
        (2) AOT Autograd cache,
        (3) Reading of params/buffers in every forward call

    :func:`aot_module_simplified` removes these overheads.
    """
    #########################################################

    # Redudant with dynamo, but worth having in case this gets invoked elsewhere.

    # Note [Fake Modules and AOTAutograd]
    #
    # A simple heuristic for when to use fake versus real tensors is that fake tensors are for compile time
    # (when we don't want to actually run the compute, but we do want to know about metadata),
    # and real tensors are for runtime (when we actually want to do the compute.) However, in AOTAutograd,
    # modules are the exception: we always pass AOTAutograd modules with real tensors.
    # This is because AOTAutograd will produce a compiled function which needs to directly access any
    # parameters the compiled function may need, but these parameters will NOT be passed in by the caller (aka Dynamo).
    # So at compile time, the compiled function we produce must close over any parameters, and those parameters must be
    # real parameters, and we cannot do this unless at compile time we get a module with real tensors.

    # Even if Dynamo did pass all parameters explicitly at runtime, which would eliminate the need to close over
    # the parameters, it would still be profitable to pass real tensor parameters to the compiler at compile time,
    # because some compilation strategies like CUDA graphs want to burn in the pointer addresses where the parameter data live,
    # and of course we can't do that unless we give the backend a real tensor.
    torch._dynamo.utils.assert_no_fake_params_or_buffers(mod)

    params = {
        **dict(_named_parameters(mod, remove_duplicate=False)),
        **dict(_named_buffers(mod, remove_duplicate=False)),
    }
    params_flat, params_spec = pytree.tree_flatten(params)
    params_flat = tuple(params_flat)
    params_len = len(params_flat)

    def functional_call(*args, **kwargs):
        with stateless._reparametrize_module(
            mod, pytree.tree_unflatten(args[:params_len], params_spec)
        ):
            if isinstance(mod, torch.fx.GraphModule):
                with fx_traceback.override_stack_trace(), warnings.catch_warnings():
                    warnings.filterwarnings(
                        "ignore", "Anomaly Detection has been enabled."
                    )
                    with torch.autograd.detect_anomaly(check_nan=False):
                        out = Interpreter(mod).run(*args[params_len:], **kwargs)
            else:
                out = mod(*args[params_len:], **kwargs)

        if not isinstance(out, (tuple, list)):
            raise RuntimeError(
                "Graph output must be a tuple(). This is so that we can avoid "
                "pytree processing of the ouputs. Please change the module to "
                "have tuple outputs or use aot_module instead."
            )
        return out

    assert static_argnums is None
    if bw_compiler is None:
        bw_compiler = fw_compiler
    aot_config = AOTConfig(
        fw_compiler=fw_compiler,
        bw_compiler=bw_compiler,
        partition_fn=partition_fn,
        decompositions=decompositions,
        num_params_buffers=params_len,
        aot_id=next(AOT_COUNTER),
    )

    compiled_fn = None

    @wraps(functional_call)
    def compiled_f(*args):
        nonlocal compiled_fn
        if compiled_fn is None:
            compiled_fn = create_aot_dispatcher_function(
                functional_call,
                args,
                aot_config,
            )
        return compiled_fn(args)

    def forward(*args):
        return compiled_f(
            *params_flat,
            *args,
        )

    forward.zero_grad = mod.zero_grad
    forward.named_parameters = mod.named_parameters
    return forward


compiled_function = aot_function
compiled_module = aot_module<|MERGE_RESOLUTION|>--- conflicted
+++ resolved
@@ -1390,22 +1390,18 @@
         else:
             args_with_synthetic_bases = args
 
-<<<<<<< HEAD
-        all_outs = CompiledFunction.apply(*no_dupe_args_with_synthetic_bases)
-
-        assert len(all_outs) == CompiledFunction.num_mutated_inputs + CompiledFunction.num_non_aliased_outs \
-            + CompiledFunction.num_outputs_aliased_to_inputs + CompiledFunction.num_outputs_aliased_to_intermediates \
-            + CompiledFunction.num_intermediate_bases
-
-        if CompiledFunction.num_intermediate_bases > 0:
-            outs = all_outs[:-CompiledFunction.num_intermediate_bases]
-            intermediate_bases = all_outs[-CompiledFunction.num_intermediate_bases:]
-=======
         all_outs = CompiledFunction.apply(*args_with_synthetic_bases)
         if CompiledFunction.num_aliasing_metadata_outs > 0:
             outs = all_outs[:-CompiledFunction.num_aliasing_metadata_outs]
             aliasing_metadata_outs = all_outs[-CompiledFunction.num_aliasing_metadata_outs:]
->>>>>>> d4ba318a
+
+        assert len(all_outs) == CompiledFunction.num_mutated_inputs + CompiledFunction.num_non_aliased_outs \
+            + CompiledFunction.num_outputs_aliased_to_inputs + CompiledFunction.num_outputs_aliased_to_intermediates \
+            + CompiledFunction.num_intermediate_bases
+
+        if CompiledFunction.num_intermediate_bases > 0:
+            outs = all_outs[:-CompiledFunction.num_intermediate_bases]
+            intermediate_bases = all_outs[-CompiledFunction.num_intermediate_bases:]
         else:
             outs = all_outs
             intermediate_bases = []
@@ -1427,13 +1423,9 @@
             for inpt_idx, meta in enumerate(CompiledFunction.fw_metadata.mutated_input_info):
                 if meta.mutation_type == MutationType.none:
                     continue
-<<<<<<< HEAD
-                original_inpt = no_dupe_args[inpt_idx]
+                original_inpt = args[inpt_idx]
                 updated_inpt = updated_inputs[curr_mutated_inpt_idx]
                 curr_mutated_inpt_idx += 1
-=======
-                original_inpt = args[inpt_idx]
->>>>>>> d4ba318a
                 if mutation_type == MutationType.metadata_only:
                     # We need to grab the size/stride/storage_offset from the compiled forward,
                     # and use that to mutate the metadata of the input
