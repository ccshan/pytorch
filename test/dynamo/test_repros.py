# Owner(s): ["module: dynamo"]
import collections
import copy
import inspect
import itertools
import random
import unittest
from abc import ABC
from collections import namedtuple
from copy import deepcopy
from typing import List
from unittest.mock import patch

import functorch._src.config

import numpy as np
import torch

import torch._dynamo.test_case
import torch._dynamo.testing
import torch._dynamo.utils
from torch import nn
from torch._dynamo.debug_utils import same_two_models
from torch._dynamo.testing import rand_strided, requires_static_shapes, same
from torch.nn import functional as F

try:
    import torch._refs

    HAS_REFS = True
except ImportError:
    HAS_REFS = False


_orig_module_call = torch.nn.Module.__call__


def is_fx_tracing_test() -> bool:
    """
    Copied from the hpc trainer codebase
    """
    return torch.nn.Module.__call__ is not _orig_module_call


def ifdyn(count1, count2):
    if torch._dynamo.config.dynamic_shapes:
        return count1
    else:
        return count2


def has_detectron2():
    try:
        from detectron2.layers.mask_ops import _paste_masks_tensor_shape

        return _paste_masks_tensor_shape is not None
    except ImportError:
        return False


def _do_paste_mask(masks, boxes, img_h: int, img_w: int, skip_empty: bool = True):
    # from detectron2 mask_ops.py

    device = masks.device

    if skip_empty and not torch.jit.is_scripting():
        x0_int, y0_int = torch.clamp(boxes.min(dim=0).values.floor()[:2] - 1, min=0).to(
            dtype=torch.int32
        )
        x1_int = torch.clamp(boxes[:, 2].max().ceil() + 1, max=img_w).to(
            dtype=torch.int32
        )
        y1_int = torch.clamp(boxes[:, 3].max().ceil() + 1, max=img_h).to(
            dtype=torch.int32
        )
    else:
        x0_int, y0_int = 0, 0
        x1_int, y1_int = img_w, img_h
    x0, y0, x1, y1 = torch.split(boxes, 1, dim=1)  # each is Nx1

    N = masks.shape[0]

    img_y = torch.arange(y0_int, y1_int, device=device, dtype=torch.float32) + 0.5
    img_x = torch.arange(x0_int, x1_int, device=device, dtype=torch.float32) + 0.5
    img_y = (img_y - y0) / (y1 - y0) * 2 - 1
    img_x = (img_x - x0) / (x1 - x0) * 2 - 1
    # img_x, img_y have shapes (N, w), (N, h)

    gx = img_x[:, None, :].expand(N, img_y.size(1), img_x.size(1))
    gy = img_y[:, :, None].expand(N, img_y.size(1), img_x.size(1))
    grid = torch.stack([gx, gy], dim=3)

    if not torch.jit.is_scripting():
        if not masks.dtype.is_floating_point:
            masks = masks.float()
    img_masks = F.grid_sample(masks, grid.to(masks.dtype), align_corners=False)

    if skip_empty and not torch.jit.is_scripting():
        return img_masks[:, 0], (slice(y0_int, y1_int), slice(x0_int, x1_int))
    else:
        return img_masks[:, 0], ()


def cat(tensors, dim=0):
    # from detectron2 wrappers.py
    assert isinstance(tensors, (list, tuple))
    if len(tensors) == 1:
        return tensors[0]
    return torch.cat(tensors, dim)


def shapes_to_tensor(x, device=None):
    # from detectron2 wrappers.py
    if torch.jit.is_scripting():
        return torch.as_tensor(x, device=device)
    if torch.jit.is_tracing():
        assert all(
            [isinstance(t, torch.Tensor) for t in x]
        ), "Shape should be tensor during tracing!"
        # as_tensor should not be used in tracing because it records a constant
        ret = torch.stack(x)
        if ret.device != device:  # avoid recording a hard-coded device if not necessary
            ret = ret.to(device=device)
        return ret
    return torch.as_tensor(x, device=device)


class Boxes:
    # from detectron2 poolers.py
    def __init__(self, tensor: torch.Tensor):
        """
        Args:
            tensor (Tensor[float]): a Nx4 matrix.  Each row is (x1, y1, x2, y2).
        """
        device = (
            tensor.device if isinstance(tensor, torch.Tensor) else torch.device("cpu")
        )
        tensor = torch.as_tensor(tensor, dtype=torch.float32, device=device)
        if tensor.numel() == 0:
            # Use reshape, so we don't end up creating a new tensor that does not depend on
            # the inputs (and consequently confuses jit)
            tensor = tensor.reshape((-1, 4)).to(dtype=torch.float32, device=device)
        assert tensor.dim() == 2 and tensor.size(-1) == 4, tensor.size()
        self.tensor = tensor

    def __len__(self) -> int:
        return self.tensor.shape[0]

    @property
    def device(self):
        return self.tensor.device


def convert_boxes_to_pooler_format(box_lists):
    # from detectron2 structures.py
    boxes = torch.cat([x.tensor for x in box_lists], dim=0)
    # __len__ returns Tensor in tracing.
    sizes = shapes_to_tensor([x.__len__() for x in box_lists], device=boxes.device)
    indices = torch.repeat_interleave(
        torch.arange(len(box_lists), dtype=boxes.dtype, device=boxes.device), sizes
    )
    return cat([indices[:, None], boxes], dim=1)


ReformerBackwardOutput = namedtuple(
    "ReformerBackwardOutput",
    ["attn_output", "hidden_states", "grad_attn_output", "grad_hidden_states"],
)
ReformerEncoderOutput = namedtuple(
    "ReformerEncoderOutput",
    ["hidden_states", "all_hidden_states", "all_attentions", "past_buckets_states"],
)


class _ReversibleFunction(torch.autograd.Function):
    # taken from modeling_reformer.py in huggingface
    @staticmethod
    def forward(
        ctx,
        hidden_states,
        layers,
        attention_mask,
        head_mask,
        num_hashes,
        all_hidden_states,
        all_attentions,
        past_buckets_states,
        use_cache,
        orig_sequence_length,
        output_hidden_states,
        output_attentions,
    ):
        all_buckets = ()

        # split duplicated tensor
        hidden_states, attn_output = torch.chunk(hidden_states, 2, dim=-1)

        for layer_id, (layer, layer_head_mask) in enumerate(zip(layers, head_mask)):
            if output_hidden_states is True:
                all_hidden_states.append(hidden_states)

            attn_output = layer(attn_output)

        # Add last layer
        if output_hidden_states is True:
            all_hidden_states.append(hidden_states)

        # attach params to ctx for backward
        ctx.save_for_backward(attn_output.detach(), hidden_states.detach())
        ctx.layers = layers
        ctx.all_buckets = all_buckets
        ctx.head_mask = head_mask
        ctx.attention_mask = attention_mask

        # Concatenate 2 RevNet outputs
        return torch.cat([attn_output, hidden_states], dim=-1)

    @staticmethod
    def backward(ctx, grad_hidden_states):
        grad_attn_output, grad_hidden_states = torch.chunk(
            grad_hidden_states, 2, dim=-1
        )

        # retrieve params from ctx for backward
        attn_output, hidden_states = ctx.saved_tensors

        # create tuple
        output = ReformerBackwardOutput(
            attn_output=attn_output,
            hidden_states=hidden_states,
            grad_attn_output=grad_attn_output,
            grad_hidden_states=grad_hidden_states,
        )

        # free memory
        del grad_attn_output, grad_hidden_states, attn_output, hidden_states

        layers = ctx.layers
        all_buckets = ctx.all_buckets
        head_mask = ctx.head_mask
        attention_mask = ctx.attention_mask

        for idx, layer in enumerate(layers[::-1]):
            # pop last buckets from stack
            buckets = all_buckets[-1]
            all_buckets = all_buckets[:-1]

            # backprop
            output = layer.backward_pass(
                next_attn_output=output.attn_output,
                hidden_states=output.hidden_states,
                grad_attn_output=output.grad_attn_output,
                grad_hidden_states=output.grad_hidden_states,
                head_mask=head_mask[len(layers) - idx - 1],
                attention_mask=attention_mask,
                buckets=buckets,
            )

        assert all_buckets == (), "buckets have to be empty after backpropagation"
        grad_hidden_states = torch.cat(
            [output.grad_attn_output, output.grad_hidden_states], dim=-1
        )

        # num of return vars has to match num of forward() args
        # return gradient for hidden_states arg and None for other args
        return (
            grad_hidden_states,
            None,
            None,
            None,
            None,
            None,
            None,
            None,
            None,
            None,
            None,
            None,
        )


class ReformerEncoder(torch.nn.Module):
    def __init__(self):
        super().__init__()
        self.dropout = 0.5
        self.layer_norm = torch.nn.LayerNorm(512, eps=1.0e-12)
        self.layers = [torch.nn.Linear(256, 256)]

    def forward(
        self,
        hidden_states,
        attention_mask=None,
        head_mask=[None] * 6,
        num_hashes=None,
        use_cache=False,
        orig_sequence_length=64,
        output_hidden_states=False,
        output_attentions=False,
    ):
        # hidden_states and attention lists to be filled if wished
        all_hidden_states = []
        all_attentions = []
        past_buckets_states = [((None), (None)) for i in range(len(self.layers))]

        # concat same tensor for reversible ResNet
        hidden_states = torch.cat([hidden_states, hidden_states], dim=-1)
        hidden_states = _ReversibleFunction.apply(
            hidden_states,
            self.layers,
            attention_mask,
            head_mask,
            num_hashes,
            all_hidden_states,
            all_attentions,
            past_buckets_states,
            use_cache,
            orig_sequence_length,
            output_hidden_states,
            output_attentions,
        )

        # Apply layer norm to concatenated hidden states
        hidden_states = self.layer_norm(hidden_states)

        # Apply dropout
        hidden_states = torch.nn.functional.dropout(
            hidden_states, p=self.dropout, training=self.training
        )

        return ReformerEncoderOutput(
            hidden_states=hidden_states,
            all_hidden_states=all_hidden_states,
            all_attentions=all_attentions,
            past_buckets_states=past_buckets_states,
        )


def longformer_chunk(hidden_states, window_overlap=256):
    """convert into overlapping chunks. Chunk size = 2w, overlap size = w"""

    # non-overlapping chunks of size = 2w
    hidden_states = hidden_states.view(
        hidden_states.size(0),
        hidden_states.size(1) // (window_overlap * 2),
        window_overlap * 2,
        hidden_states.size(2),
    )

    # use `as_strided` to make the chunks overlap with an overlap size = window_overlap
    chunk_size = list(hidden_states.size())
    chunk_size[1] = chunk_size[1] * 2 - 1

    chunk_stride = list(hidden_states.stride())
    chunk_stride[1] = chunk_stride[1] // 2
    return hidden_states.as_strided(size=chunk_size, stride=chunk_stride)


class PartialT5(torch.nn.Module):
    # Highly simplified T5Attention prefix
    def __init__(self):
        super(PartialT5, self).__init__()
        self.q = torch.nn.Linear(512, 512)
        self.k = torch.nn.Linear(512, 512)
        self.v = torch.nn.Linear(512, 512)

    def forward(
        self,
        hidden_states,
        key_value_states=None,
        past_key_value=None,
        query_length=None,
    ):
        batch_size, seq_length = hidden_states.shape[:2]

        real_seq_length = seq_length

        if past_key_value is not None:
            assert (
                len(past_key_value) == 2
            ), f"past_key_value should have 2 past states: keys and values. Got { len(past_key_value)} past states"
            real_seq_length += (
                past_key_value[0].shape[2] if query_length is None else query_length
            )

        def shape(states):
            """projection"""
            return states.view(batch_size, -1, 8, 64).transpose(1, 2)

        def project(hidden_states, proj_layer, key_value_states, past_key_value):
            """projects hidden states correctly to key/query states"""
            if key_value_states is None:
                # self-attn
                # (batch_size, n_heads, seq_length, dim_per_head)
                hidden_states = shape(proj_layer(hidden_states))
            elif past_key_value is None:
                # cross-attn
                # (batch_size, n_heads, seq_length, dim_per_head)
                hidden_states = shape(proj_layer(key_value_states))

            if past_key_value is not None:
                if key_value_states is None:
                    # self-attn
                    # (batch_size, n_heads, key_length, dim_per_head)
                    hidden_states = torch.cat([past_key_value, hidden_states], dim=2)
                else:
                    # cross-attn
                    hidden_states = past_key_value
            return hidden_states

        # get query states
        query_states = shape(
            self.q(hidden_states)
        )  # (batch_size, n_heads, seq_length, dim_per_head)

        # get key/value states
        key_states = project(
            hidden_states,
            self.k,
            key_value_states,
            past_key_value[0] if past_key_value is not None else None,
        )
        value_states = project(
            hidden_states,
            self.v,
            key_value_states,
            past_key_value[1] if past_key_value is not None else None,
        )

        # compute scores
        scores = torch.matmul(query_states, key_states.transpose(3, 2))

        # (truncated here )
        return scores, value_states


class ChunkReformerFeedForward(torch.nn.Module):
    # simplified from HF modeling_reformer.py
    def __init__(self):
        super().__init__()
        self.layer_norm = torch.nn.LayerNorm(256, eps=1e-12)
        self.dense = torch.nn.Linear(256, 256)
        self.output = torch.nn.Linear(256, 256)

    def forward(self, attention_output):
        return apply_chunking_to_forward(
            self.forward_chunk,
            attention_output + 1,
        )

    def forward_chunk(self, hidden_states):
        hidden_states = self.layer_norm(hidden_states)
        hidden_states = self.dense(hidden_states)
        return self.output(hidden_states)


def apply_chunking_to_forward(forward_fn, *input_tensors):
    # simplified from HF model_utils.py
    assert len(input_tensors) > 0
    tensor_shape = input_tensors[0].shape[1]
    assert all(input_tensor.shape[1] == tensor_shape for input_tensor in input_tensors)
    num_args_in_forward_chunk_fn = len(inspect.signature(forward_fn).parameters)
    if num_args_in_forward_chunk_fn != len(input_tensors):
        raise ValueError()

    return forward_fn(*input_tensors)


class FakeMamlInner(torch.nn.Module):
    def __init__(self):
        super(FakeMamlInner, self).__init__()
        self.linear = torch.nn.Linear(784, 5)

    def forward(self, x, ignored=None, bn_training=False):
        return self.linear(x.view(x.shape[0], -1))


class PartialMaml(torch.nn.Module):
    # Highly simplified version of maml.meta.Meta.finetuning
    def __init__(self):
        super(PartialMaml, self).__init__()
        self.net = FakeMamlInner()
        self.update_step_test = 10
        self.update_lr = 0.4

    def forward(self, x_spt, y_spt, x_qry, y_qry):
        querysz = x_qry.size(0)

        corrects = [0 for _ in range(self.update_step_test + 1)]

        # in order to not ruin the state of running_mean/variance and bn_weight/bias
        # we finetunning on the copied model instead of self.net
        net = deepcopy(self.net)

        # 1. run the i-th task and compute loss for k=0
        logits = net(x_spt)
        loss = F.cross_entropy(logits, y_spt)
        grad = torch.autograd.grad(loss, net.parameters())
        fast_weights = list(
            map(lambda p: p[1] - self.update_lr * p[0], zip(grad, net.parameters()))
        )

        # this is the loss and accuracy before first update
        with torch.no_grad():
            # [setsz, nway]
            logits_q = net(x_qry, net.parameters(), bn_training=True)
            # [setsz]
            pred_q = F.softmax(logits_q, dim=1).argmax(dim=1)
            # scalar
            correct = torch.eq(pred_q, y_qry).sum().item()
            corrects[0] = corrects[0] + correct

        # this is the loss and accuracy after the first update
        with torch.no_grad():
            # [setsz, nway]
            logits_q = net(x_qry, fast_weights, bn_training=True)
            # [setsz]
            pred_q = F.softmax(logits_q, dim=1).argmax(dim=1)
            # scalar
            correct = torch.eq(pred_q, y_qry).sum().item()
            corrects[1] = corrects[1] + correct

        del net

        accs = torch.tensor(corrects) / querysz

        return accs


class ModelOutput(collections.OrderedDict):
    """based on file_utils.py in HuggingFace"""

    def __getitem__(self, k):
        if isinstance(k, str):
            inner_dict = {k: v for (k, v) in self.items()}
            return inner_dict[k]
        else:
            return self.to_tuple()[k]

    def __setattr__(self, name, value):
        if name in self.keys() and value is not None:
            # Don't call self.__setitem__ to avoid recursion errors
            super().__setitem__(name, value)
        super().__setattr__(name, value)

    def __setitem__(self, key, value):
        # Will raise a KeyException if needed
        super().__setitem__(key, value)
        # Don't call self.__setattr__ to avoid recursion errors
        super().__setattr__(key, value)

    def to_tuple(self):
        return tuple(self[k] for k in self.keys())


def create_rand_mask_from_inputs(
    from_blocked_mask,
    to_blocked_mask,
    rand_attn,
    num_attention_heads,
    num_rand_blocks,
    batch_size,
    from_seq_length,
    from_block_size,
):
    """taken from HF modeling_big_bird.py"""
    num_windows = from_seq_length // from_block_size - 2
    rand_mask = torch.stack(
        [p1[i1.flatten()] for p1, i1 in zip(to_blocked_mask, rand_attn)]
    )
    rand_mask = rand_mask.view(
        batch_size, num_attention_heads, num_windows, num_rand_blocks * from_block_size
    )
    rand_mask = torch.einsum("blq,bhlk->bhlqk", from_blocked_mask[:, 1:-1], rand_mask)
    return rand_mask


class SequentialAppendList(torch.nn.Sequential):
    """from timm/models/vovnet.py"""

    def __init__(self, *args):
        super(SequentialAppendList, self).__init__(*args)

    def forward(self, x: torch.Tensor, concat_list: List[torch.Tensor]) -> torch.Tensor:
        for i, module in enumerate(self):
            if i == 0:
                concat_list.append(module(x))
            else:
                concat_list.append(module(concat_list[-1]))
        x = torch.cat(concat_list, dim=1)
        return x, concat_list


class BatchNormAct2d(torch.nn.BatchNorm2d):
    """Taken from timm"""

    def __init__(
        self,
        num_features,
        eps=1e-5,
        momentum=0.1,
        affine=True,
        track_running_stats=True,
        act_layer=torch.nn.ReLU,
        inplace=True,
    ):
        super(BatchNormAct2d, self).__init__(
            num_features,
            eps=eps,
            momentum=momentum,
            affine=affine,
            track_running_stats=track_running_stats,
        )
        self.act = act_layer(inplace=inplace)

    @torch.jit.ignore
    def _forward_python(self, x):
        return super().forward(x)

    def forward(self, x):
        if torch.jit.is_scripting():
            x = self._forward_jit(x)
        else:
            x = self._forward_python(x)
        x = self.act(x)
        return x


def get_parameter_dtype(parameter):
    """from huggingface model_utils.py"""
    try:
        return next(parameter.parameters()).dtype
    except StopIteration:
        # For nn.DataParallel compatibility in PyTorch 1.5

        def find_tensor_attributes(module):
            tuples = [(k, v) for k, v in module.__dict__.items() if torch.is_tensor(v)]
            return tuples

        gen = parameter._named_members(get_members_fn=find_tensor_attributes)
        first_tuple = next(gen)
        return first_tuple[1].dtype


class DummyConfig:
    attn_layers = ["local", "lsh", "local", "lsh", "local", "lsh"]
    lsh_attn_chunk_length = 64
    local_attn_chunk_length = 64


def _get_min_chunk_len(config):
    """from hf_Reformer"""
    attn_types = config.attn_layers
    attn_types_set = set(attn_types)
    if len(attn_types_set) == 1 and attn_types[0] == "lsh":
        return config.lsh_attn_chunk_length
    elif len(attn_types_set) == 1 and attn_types[0] == "local":
        return config.local_attn_chunk_length
    elif len(attn_types_set) == 2 and attn_types_set == set(["lsh", "local"]):
        return min(config.lsh_attn_chunk_length, config.local_attn_chunk_length)
    else:
        raise NotImplementedError(
            f"Only attn layer types 'lsh' and 'local' exist, but `config.attn_layers`: {config.attn_layers}. Select "
            "attn layer types from ['lsh', 'local'] only."
        )


def _stable_argsort(vector, dim):
    """from hf_Reformer"""
    # this function scales the vector so that torch.argsort is stable.
    # torch.argsort is not stable on its own
    scale_offset = torch.arange(vector.shape[dim], device=vector.device).view(1, 1, -1)
    scale_offset = scale_offset.expand(vector.shape)
    scaled_vector = vector.shape[dim] * vector + (scale_offset % vector.shape[dim])
    return torch.argsort(scaled_vector, dim=dim)


def _get_sorted_bucket_idx_and_undo_sorted_bucket_idx(buckets):
    """from hf_Reformer"""
    # no gradients are needed
    with torch.no_grad():
        # hash-based sort
        sorted_bucket_idx = _stable_argsort(buckets, dim=-1)

        # create simple indices to scatter to, to have undo sort
        indices = (
            torch.arange(sorted_bucket_idx.shape[-1], device=buckets.device)
            .view(1, 1, -1)
            .expand(sorted_bucket_idx.shape)
        )

        # get undo sort
        undo_sorted_bucket_idx = sorted_bucket_idx.new(*sorted_bucket_idx.size())
        undo_sorted_bucket_idx.scatter_(-1, sorted_bucket_idx, indices)

    return sorted_bucket_idx, undo_sorted_bucket_idx


class FeedForwardLayer(nn.Module):
    def __init__(self, d_model, dim_feedforward, activation, dropout) -> None:
        super(FeedForwardLayer, self).__init__()
        self.linear1 = nn.Linear(d_model, dim_feedforward)
        self.activation = activation
        self.dropout1 = nn.Dropout(dropout)
        self.linear2 = nn.Linear(dim_feedforward, d_model)
        self.dropout2 = nn.Dropout(dropout)

    def forward(self, x):
        return self.dropout2(
            self.linear2(self.dropout1(self.activation(self.linear1(x))))
        )


class TransformerEncoderLayer(nn.Module):
    def __init__(
        self,
        d_model,
        nhead,
        dim_feedforward=2048,
        dropout=0.1,
        activation=nn.ReLU(),
        layer_norm_eps=1e-5,
    ):
        super(TransformerEncoderLayer, self).__init__()
        self.self_attn = nn.MultiheadAttention(d_model, nhead, dropout=dropout)
        self.norm1 = nn.LayerNorm(d_model, eps=layer_norm_eps)
        self.norm2 = nn.LayerNorm(d_model, eps=layer_norm_eps)
        self.dropout = nn.Dropout(dropout)
        self.ff_block = FeedForwardLayer(d_model, dim_feedforward, activation, dropout)

    def forward(self, src, src_mask=None, src_key_padding_mask=None):
        x = src
        x = self.norm1(x + self._sa_block(x, src_mask, src_key_padding_mask))
        x = self.norm2(x + self._ff_block(x))
        return x

    # self-attention block
    def _sa_block(self, x, attn_mask, key_padding_mask):
        x = self.self_attn(
            x,
            x,
            x,
            attn_mask=attn_mask,
            key_padding_mask=key_padding_mask,
            need_weights=False,
        )[0]
        return self.dropout(x)

    # feed forward block
    def _ff_block(self, x):
        return self.ff_block(x)


class TestModule(torch.nn.Module):
    def inner_fn(self, left, right):
        return tuple(left) == tuple(right)

    def fn(self, tensor):
        if type(tensor) is int:
            return False

        torch.add(tensor, tensor)
        return self.inner_fn(tensor.shape, (1, 2, 3))


class ReproTests(torch._dynamo.test_case.TestCase):
    def test_do_paste_mask(self):
        torch._dynamo.utils.counters.clear()
        opt__do_paste_mask = torch._dynamo.optimize(
            torch._dynamo.testing.CompileCounter()
        )(_do_paste_mask)
        opt__do_paste_mask(
            torch.randn(1, 1, 28, 28),
            torch.tensor([[0.0, 1, 2, 4]]) * 1,
            427,
            640,
            True,
        )
        opt__do_paste_mask(
            torch.randn(1, 1, 28, 28),
            torch.tensor([[0.0, 1, 2, 4]]) * 2,
            427,
            640,
            True,
        )
        opt__do_paste_mask(
            torch.randn(1, 1, 28, 28),
            torch.tensor([[0.0, 1, 2, 4]]) * 3,
            612,
            612,
            True,
        )
        opt__do_paste_mask(
            torch.randn(1, 1, 28, 28),
            torch.tensor([[0.0, 1, 2, 4]]) * 4,
            612,
            612,
            True,
        )
        opt__do_paste_mask(
            torch.randn(1, 1, 28, 28),
            torch.tensor([[0.0, 1, 2, 4]]) * 2,
            427,
            640,
            False,
        )

        self.assertGreaterEqual(torch._dynamo.utils.counters["frames"]["ok"], 3)
        self.assertEqual(
            torch._dynamo.utils.counters["frames"]["total"],
            torch._dynamo.utils.counters["frames"]["ok"] + 1,
        )

    @patch.object(torch._dynamo.config, "fake_tensor_propagation", True)
    def test_convert_boxes_to_pooler_format(self):
        boxes1 = [
            Boxes(torch.arange(0, 8).reshape((2, 4))),
            Boxes(torch.arange(8, 16).reshape((2, 4))),
        ]
        boxes2 = [
            Boxes(torch.arange(16, 20).reshape((1, 4))),
            Boxes(torch.arange(20, 24).reshape((1, 4))),
        ]
        correct1 = convert_boxes_to_pooler_format(boxes1)
        correct2 = convert_boxes_to_pooler_format(boxes2)
        fn = convert_boxes_to_pooler_format
        cnt = torch._dynamo.testing.CompileCounter()
        opt_fn = torch._dynamo.optimize(cnt)(fn)
        self.assertTrue(same(opt_fn(boxes1), correct1))
        self.assertTrue(same(opt_fn(boxes2), correct2))

        # repeat_interleave is a dynamic shape operator we do not execute/
        # In the future, we could reduce the frame_count down to 1
        # by guarding on the exact values of `Tensor repeats` arg
        self.assertEqual(cnt.frame_count, ifdyn(2, 4))
        self.assertEqual(cnt.op_count, ifdyn(9, 10))

    def test_boxes_len(self):
        def fn(boxes):
            return len(boxes) + boxes.__len__() + boxes.tensor

        boxes1 = Boxes(torch.arange(0, 8).reshape((2, 4)))
        cnt = torch._dynamo.testing.CompileCounter()
        opt_fn = torch._dynamo.optimize_assert(cnt)(fn)
        self.assertTrue(same(opt_fn(boxes1), boxes1.tensor + 4.0))

        self.assertEqual(cnt.frame_count, 1)
        self.assertEqual(cnt.op_count, ifdyn(6, 1))

    def _reformer(self, nopython):
        input = torch.randn([1, 64, 256])
        model = ReformerEncoder()
        torch.manual_seed(1337)
        correct = copy.deepcopy(model)(input)
        cnt = torch._dynamo.testing.CompileCounter()
        torch.manual_seed(1337)
        opt_model = torch._dynamo.optimize(cnt, nopython=nopython)(model)
        self.assertTrue(same(opt_model(input), correct))
        return cnt

    def test_reformer_eval(self):
        with torch.no_grad():
            cnt = self._reformer(nopython=True)
        self.assertEqual(cnt.frame_count, 1)
        self.assertEqual(cnt.op_count, 10)

    def test_reformer_train(self):
        with torch.enable_grad():
            cnt = self._reformer(nopython=False)
        # cant inline torch.autograd.Function means graph break
        self.assertEqual(cnt.frame_count, 4)
        self.assertEqual(cnt.op_count, 10)

    def test_longformer_chunk(self):
        input1 = torch.randn([1, 4096, 1])
        input2 = torch.randn([12, 4096, 64])
        correct1 = longformer_chunk(input1)
        correct2 = longformer_chunk(input2)
        fn = longformer_chunk
        cnt = torch._dynamo.testing.CompileCounter()
        opt_fn = torch._dynamo.optimize_assert(cnt)(fn)
        self.assertTrue(same(opt_fn(input1), correct1))
        self.assertTrue(same(opt_fn(input2), correct2))
        self.assertTrue(same(opt_fn(input1), correct1))
        self.assertTrue(same(opt_fn(input2), correct2))

        # Dyn recompiles are due to changes in hidden_state (Should we be guarding on this?)
        self.assertEqual(cnt.frame_count, ifdyn(4, 2))
        self.assertEqual(cnt.op_count, ifdyn(76, 4))

    def test_hf_t5_forward(self):
        input = torch.randn([1, 2048, 512])
        model = PartialT5()
        correct = model(input)
        cnt = torch._dynamo.testing.CompileCounter()
        opt_model = torch._dynamo.optimize_assert(cnt)(model)
        self.assertTrue(same(opt_model(input), correct))

        self.assertEqual(cnt.frame_count, 1)
        self.assertEqual(cnt.op_count, ifdyn(13, 11))

    def test_slicing_dynamic_shape(self):
        def fn(y):
            x = torch.ones(8)
            idx = y[0]
            out = x[idx:]
            return (out + 3) * 5

        counter = torch._dynamo.testing.CompileCounter()
        opt_fn = torch._dynamo.optimize(counter)(fn)
        out = opt_fn(torch.ones(10, dtype=torch.long))
        # idx should be 1 -> slicing off [1:] of 8 elem tensor
        self.assertEqual(list(out.shape), [7])

        expected_ops = ifdyn(5, 4)
        expected_frame = ifdyn(1, 2)

        self.assertEqual(expected_ops, expected_ops)
        self.assertEqual(expected_frame, expected_frame)

        self.assertEqual(list(opt_fn(torch.tensor([4])).shape), [4])

    def test_slicing_dynamic_shape_setitem(self):
        def fn(input_lengths: torch.Tensor, new_ones_1):
            getitem_13 = input_lengths[3]
            new_ones_1[(3, slice(getitem_13, None, None))] = 0
            setitem_13 = new_ones_1
            return (setitem_13,)

        x = torch.randn(10).to(dtype=torch.int64)
        y = torch.randn(10, 204)
        ref = fn(x, y)
        opt_fn = torch._dynamo.optimize("aot_eager")(fn)
        res = opt_fn(x, y)
        self.assertTrue(same(ref, res))

    @requires_static_shapes
    def test_chunk_reformer_ff(self):
        input = torch.randn([1, 4096, 256])
        model = ChunkReformerFeedForward()
        correct = model(input)
        cnt = torch._dynamo.testing.CompileCounter()
        opt_model = torch._dynamo.optimize_assert(cnt)(model)
        self.assertTrue(same(opt_model(input), correct))

        self.assertEqual(cnt.frame_count, 1)
        self.assertEqual(cnt.op_count, 4)

    # see: https://github.com/pytorch/pytorch/issues/80067
    @patch.object(torch._dynamo.config, "fake_tensor_propagation", False)
    @patch.object(torch._dynamo.config, "capture_scalar_outputs", True)
    def test_maml_item_capture(self):
        a = torch.randn(5, 1, 28, 28)
        b = torch.zeros(5, dtype=torch.int64)
        c = torch.randn(75, 1, 28, 28)
        d = torch.zeros(75, dtype=torch.int64)
        model = PartialMaml()
        correct = model(a, b, c, d)
        cnt = torch._dynamo.testing.CompileCounter()
        opt_model = torch._dynamo.optimize(cnt)(model)
        for _ in range(10):
            self.assertTrue(same(opt_model(a, b, c, d), correct))

        self.assertEqual(cnt.frame_count, ifdyn(3, 2))
        # TODO(jansel): figure out why op count depends on imports
        self.assertIn(cnt.op_count, (36, 35, 34, 29, 28, 27))

    # see: https://github.com/pytorch/pytorch/issues/80067
    @patch.object(torch._dynamo.config, "fake_tensor_propagation", False)
    @patch.object(torch._dynamo.config, "capture_scalar_outputs", False)
    def test_maml_no_item_capture(self):
        a = torch.randn(5, 1, 28, 28)
        b = torch.zeros(5, dtype=torch.int64)
        c = torch.randn(75, 1, 28, 28)
        d = torch.zeros(75, dtype=torch.int64)
        model = PartialMaml()
        correct = model(a, b, c, d)
        cnt = torch._dynamo.testing.CompileCounter()
        opt_model = torch._dynamo.optimize(cnt)(model)
        for _ in range(10):
            self.assertTrue(same(opt_model(a, b, c, d), correct))

        self.assertEqual(cnt.frame_count, ifdyn(5, 4))
        # TODO(jansel): figure out why op count depends on imports
        self.assertIn(cnt.op_count, (31, 36, 35, 34, 29, 28))

    def test_hf_model_output(self):
        ex = ModelOutput(a=torch.randn(10), b=torch.randn(10), c=torch.randn(10))

        def fn1(x):
            return x["a"] + 1

        def fn2(x):
            return x.a + 1

        def fn3(x):
            return x.to_tuple()[0] + 1

        def fn4(x):
            return x[0] + 1

        cnt = torch._dynamo.testing.CompileCounter()
        for fn in (fn1, fn2, fn3, fn4):
            cnt.clear()
            opt_fn = torch._dynamo.optimize_assert(cnt)(fn)
            self.assertTrue(same(opt_fn(ex), ex.a + 1))
            self.assertEqual(cnt.frame_count, 1)
            self.assertEqual(cnt.op_count, 1)

    @requires_static_shapes
    def test_create_rand_mask_from_inputs(self):
        args = [
            torch.randn([1, 64, 64]),
            torch.randn([1, 64, 64]),
            torch.zeros([1, 12, 62, 3], dtype=torch.int64),
            12,
            3,
            1,
            4096,
            64,
        ]
        correct = create_rand_mask_from_inputs(*args)
        fn = create_rand_mask_from_inputs

        cnt = torch._dynamo.testing.CompileCounter()
        opt_fn = torch._dynamo.optimize_assert(cnt)(fn)
        self.assertTrue(same(opt_fn(*args), correct))
        self.assertEqual(cnt.frame_count, 1)
        self.assertEqual(cnt.op_count, 8)

    # TODO: make set_rng_state work with FakeTensor/aot_autograd
    @patch.object(torch._dynamo.config, "fake_tensor_propagation", False)
    def test_rng_state(self):
        def fn():
            state = torch.get_rng_state()
            before = torch.rand(1000)
            torch.set_rng_state(state)
            after = torch.rand(1000)
            return before, after

        cnt = torch._dynamo.testing.CompileCounter()
        opt_fn = torch._dynamo.optimize(cnt)(fn)

        before, after = opt_fn()
        self.assertTrue(same(before, after))
        self.assertEqual(cnt.frame_count, 1)
        self.assertEqual(cnt.op_count, 4)  # rand, rand
        graph, _ = torch._dynamo.export(fn)

    def test_seq_append_list(self):
        x = torch.randn(4, 10)
        model = SequentialAppendList(
            torch.nn.Linear(10, 10),
            torch.nn.ReLU(),
            torch.nn.Linear(10, 10),
            torch.nn.ReLU(),
        )
        # this one is tricky because it mutates the list provided as an input
        l1 = [x]
        l2 = [x]
        correct, _ = model(x, l1)
        cnt = torch._dynamo.testing.CompileCounter()
        opt_model = torch._dynamo.optimize_assert(cnt)(model)
        result, l3 = opt_model(x, l2)
        self.assertTrue(same(result, correct))
        self.assertTrue(same(l1, l2))
        self.assertIs(l2, l3)
        self.assertEqual(cnt.frame_count, 1)
        self.assertEqual(cnt.op_count, 5)

    def test_batch_norm_act(self):
        a = torch.randn(5, 1, 28, 28)
        model = BatchNormAct2d(1).eval()
        correct = model(a)
        cnt = torch._dynamo.testing.CompileCounter()
        if not torch._dynamo.config.specialize_int_float:
            # _local_scalar_dense causes graph break w 0-dim tensor
            opt_model = torch._dynamo.optimize(cnt)(model)
            self.assertTrue(same(opt_model(a), correct))
            return

        opt_model = torch._dynamo.optimize_assert(cnt)(model)
        self.assertTrue(same(opt_model(a), correct))
        self.assertEqual(cnt.frame_count, 1)
        self.assertEqual(cnt.op_count, 2)

    def test_get_parameter_dtype(self):
        model = SequentialAppendList(
            torch.nn.Linear(10, 10),
            torch.nn.ReLU(),
        )

        def fn(model, x):
            return x + torch.randn(10, dtype=get_parameter_dtype(model))

        cnt = torch._dynamo.testing.CompileCounter()
        opt_fn = torch._dynamo.optimize_assert(cnt)(fn)
        self.assertEqual(opt_fn(model, torch.randn(10)).dtype, torch.float32)
        self.assertEqual(cnt.frame_count, 1)
        self.assertEqual(cnt.op_count, 2)

    @patch.object(torch._dynamo.config, "fake_tensor_propagation", True)
    def test_nn_parameter(self):
        def test_fn():
            a = torch.nn.Parameter(torch.randn(5, 5))
            # Checks that TensorVariable stores the type information correctly
            self.assertTrue(isinstance(a, torch.nn.Parameter))
            return a

        cnt = torch._dynamo.testing.CompileCounter()
        opt_test_fn = torch._dynamo.optimize(cnt)(test_fn)
        out = opt_test_fn()
        self.assertTrue(isinstance(out, torch.nn.Parameter))

    def test_Size(self):
        def test_fn():
            a = torch.randn(4)
            x = torch.Size([1, 2, 3])
            # Checks that SizeVariable return torch.Size object
            assert isinstance(x, torch.Size)
            # Causes graph breaks and checks reconstruction of SizeVariable
            # object
            self.assertIsInstance(x, torch.Size)
            return a

        cnt = torch._dynamo.testing.CompileCounter()
        opt_test_fn = torch._dynamo.optimize(cnt)(test_fn)
        opt_test_fn()

    def test_indexing_with_list(self):
        def test_fn():
            def run_test(tensor, *idx):
                npt = tensor.numpy()
                assert npt[idx].shape == tensor[idx].shape

            x = torch.arange(0, 10)
            cases = [
                [None, None],
                [1, None],
            ]

            for case in cases:
                run_test(x, *case)

            return torch.randn(4)

        cnt = torch._dynamo.testing.CompileCounter()
        opt_test_fn = torch._dynamo.optimize(cnt)(test_fn)
        opt_test_fn()

    def test_reformer_min_chunk_len(self):
        def fn(cfg):
            t = torch.empty(10)
            t.fill_(_get_min_chunk_len(cfg))
            return t[0]

        cfg = DummyConfig()
        cnt = torch._dynamo.testing.CompileCounter()
        opt_fn = torch._dynamo.optimize_assert(cnt)(fn)
        self.assertEqual(opt_fn(cfg), 64)
        self.assertEqual(cnt.frame_count, 1)
        self.assertEqual(cnt.op_count, 3)

    def test_reformer_sorting(self):
        x = torch.zeros([1, 12, 4096], dtype=torch.int64)
        correct = _get_sorted_bucket_idx_and_undo_sorted_bucket_idx(x)
        fn = _get_sorted_bucket_idx_and_undo_sorted_bucket_idx

        cnt = torch._dynamo.testing.CompileCounter()
        opt_fn = torch._dynamo.optimize_assert(cnt)(fn)
        self.assertTrue(same(opt_fn(x), correct))
        self.assertEqual(cnt.frame_count, 1)
        self.assertEqual(cnt.op_count, ifdyn(28, 14))

    def test_recursive_map(self):
        # https://github.com/pytorch/torchdynamo/issues/132
        def _recursive_map(struct, batch_dim=0):
            for k, v in struct.items():
                if v is not None:
                    if isinstance(v, dict):
                        _recursive_map(v)
                    else:
                        struct[k] = v

        def toy_example(a, b, v):
            x = a / (torch.abs(a) + 1)
            if v is not None:
                _recursive_map(v)
            return x * b

        cnt = torch._dynamo.testing.CompileCounter()
        opt_toy_example = torch._dynamo.optimize(cnt)(toy_example)
        opt_toy_example(
            torch.randn(10),
            torch.randn(10),
            {"layer0": {"memory_keys": torch.randn(10)}},
        )
        self.assertEqual(cnt.frame_count, 1)
        self.assertEqual(cnt.op_count, 4)

    def test_issue175(self):
        n_heads = 2
        d_model = 64
        model = TransformerEncoderLayer(d_model, n_heads)
        inp = torch.randn(1, d_model)
        cnt = torch._dynamo.testing.CompileCounter()
        opt_model = torch._dynamo.optimize(cnt, nopython=True)(model)
        opt_model(inp)
        opt_model(inp)
        self.assertEqual(cnt.frame_count, 1)
        self.assertEqual(cnt.op_count, 12)

    def test_exec_import(self):
        def fn1():
            exec("import math")

        def fn2():
            try:
                math.sqrt(4)
                return False
            except NameError:
                return True

        def fn3():
            fn1()
            return fn2()

        self.assertTrue(fn3())
        opt_fn3 = torch._dynamo.optimize("eager")(fn3)
        self.assertTrue(opt_fn3())

    def test_exec_wildcard_import(self):
        # Test that globals are not carried over from frame to frame
        def fn1():
            exec("from torch import *")

        def fn2():
            x = torch.zeros(4)
            for i in range(5):
                x = x + i
            return x

        def fn3():
            fn1()
            return fn2()

        ref = fn3()
        opt_fn3 = torch._dynamo.optimize("eager")(fn3)
        res = opt_fn3()
        self.assertTrue(same(ref, res))

    def test_with_on_graph_break_inst(self):
        def reversible(x):
            print("Hello world")  # Cause graph break so inline fails
            return torch.sin(torch.cos(x))

        def fn(x):
            with torch.enable_grad():
                a = torch.sin(x)
                b = reversible(a)
                c = torch.sigmoid(b)
                c.sum().backward()
                return x.grad

        x = torch.randn(3, requires_grad=True)
        x.grad = None
        with torch.no_grad():
            ref = fn(x)

        x.grad = None
        opt_fn = torch._dynamo.optimize("eager")(fn)
        with torch.no_grad():
            res = opt_fn(x)
        self.assertTrue(same(ref, res))

    # https://github.com/pytorch/torchdynamo/issues/1446
    def test_grad_mode_carrying_correct_state_after_graph_break(self):
        def fn(x):
            with torch.no_grad():
                y = x * 3
                print("Break")
                z = x + 2
            return y, z

        x = torch.randn(3, requires_grad=True)
        opt_fn = torch._dynamo.optimize("eager")(fn)
        y, z = opt_fn(x)
        self.assertFalse(y.requires_grad)
        self.assertFalse(z.requires_grad)

    def test_abc_setattr(self):
        # tests that we correctly bail out of __setattr__ calls

        # TODO: does not ensure ABC classes are correctly inferred as ClassVariables
        # (doesn't test the fix for 'super()')

        class BaseModule(torch.nn.Module, ABC):
            def blah(self, x):
                return x + 1

        class Derived(BaseModule):
            def __setattr__(self, name, value) -> None:
                super().__setattr__(name, value)

            def forward(self, x):
                # expect a graph break on __setattr__
                self.foo = 0
                return self.blah(x)

            def blah(self, x):
                return super().blah(x)

        x = torch.randn(3, requires_grad=True)
        mod = Derived()
        opt_mod = torch._dynamo.optimize("eager")(mod)
        opt_mod(x)

        self.assertGreaterEqual(torch._dynamo.utils.counters["frames"]["ok"], 3)
        self.assertGreaterEqual(torch._dynamo.utils.counters["frames"]["total"], 3)

    @patch.object(torch._dynamo.config, "suppress_errors", True)
    def test_guard_fail_tensor_bool(self):
        @torch._dynamo.skip
        def fn():
            condition_shape = (5, 5)
            dtypes = (torch.bool,)
            shapes = (
                (),
                (5,),
                (1, 5),
            )

            tensors = list(
                [
                    torch.empty(shape, dtype=dtype).fill_(17)
                    for shape, dtype in itertools.product(shapes, dtypes)
                ]
            )

            x_vals = (5.0, *tensors)
            y_vals = (6.0, *tensors)

            @torch._dynamo.disable
            def get_expected(condition, x, y):
                x_np = x.cpu().numpy() if isinstance(x, torch.Tensor) else x
                y_np = y.cpu().numpy() if isinstance(y, torch.Tensor) else y
                return torch.from_numpy(
                    np.where(condition.cpu().numpy(), x_np, y_np)
                ).to(common_dtype)

            for x, y in zip(x_vals, y_vals):
                condition = torch.empty(*condition_shape, dtype=torch.bool).bernoulli_()
                common_dtype = torch.result_type(x, y)

                def check_equal(condition, x, y):
                    # NumPy aggressively promotes to double, hence cast to output to correct dtype
                    expected = get_expected(condition, x, y)
                    result = torch.where(condition, x, y)
                    assert torch.allclose(expected, result)

                check_equal(condition, x, y)
                check_equal(condition, y, x)

        fn()
        opt_fn = torch._dynamo.optimize("eager")(fn)
        opt_fn()

    def test_guard_fail_nested_tuple(self):
        def fn(args):
            return torch.ones(()), args[0] * 2

        # This adds a tensor check on args[1][0] and args[1][1]
        args1 = (torch.ones(1), (torch.ones(1), torch.ones(1)))
        args2 = (torch.ones(1), torch.ones(1))
        opt_fn = torch._dynamo.optimize("eager")(fn)
        ref = opt_fn(args1)
        res = opt_fn(args2)

        self.assertTrue(same(ref, res))

    # AssertionError: ABCMeta
    @unittest.expectedFailure
    def test_numpy_list(self):
        @torch._dynamo.disable
        def rand_gen():
            return list(np.array([random.randint(5, 10) for _ in range(10)]))

        def fn(x):
            random_list = rand_gen()
            z = torch.LongTensor(random_list)
            return x * z

        x = torch.ones(10) * 2

        random.seed(0)
        ref0 = fn(x)
        ref1 = fn(x)

        random.seed(0)
        opt_fn = torch._dynamo.optimize("eager")(fn)
        res0 = opt_fn(x)
        res1 = opt_fn(x)

        self.assertTrue(same(ref0, res0))
        self.assertTrue(same(ref1, res1))

    @unittest.skipIf(not HAS_REFS, "requires recent PT version")
    def test_primtorch(self):
        @torch._dynamo.optimize("eager")
        def fn(x):
            torch._refs.abs(x)

        fn(torch.randn(3))

    @unittest.skipIf(not HAS_REFS, "requires recent PT version")
    @unittest.expectedFailure
    # inline_call [('inline in skipfiles: bind ...python3.10/inspect.py', 1)]
    def test_primtorch_no_graph_break(self):
        @torch._dynamo.optimize("eager", nopython=True)
        def fn(x):
            torch._refs.abs(x)

        fn(torch.randn(3))

    @unittest.skipIf(
        not isinstance(torch.ops.aten.abs, torch._ops.OpOverloadPacket),
        "old pt doesn't work",
    )
    def test_torch_ops_aten(self):
        # Picked an op that doesn't show up in the default list
        @torch._dynamo.optimize("eager", nopython=True)
        def fn(x):
            return torch.ops.aten.absolute(x)

        fn(torch.randn(3))

    def test_guard_ordering_shape_fail(self):
        # If a function which takes a tensor has an inner function which
        # is compiled and generates a guard on its shape,
        # they are evaluated in the wrong order. So if on a subsequent call
        # an int is passed instead of a tensor, guard evaluation will crash
        # with a "no attribute: shape" error
        m = TestModule()
        opt_m = torch._dynamo.optimize("eager")(m)
        opt_m.fn(torch.ones((5, 5)))
        opt_m.fn(-3)

    def test_tensor_isinstance_tuple(self):
        @torch._dynamo.optimize("eager")
        def fn():
            t = torch.ones(5, 5)
            if not isinstance(t, (int, torch.Tensor)):
                msg = str.format(
                    "{0} is not an instance of {1}",
                    type(t),
                    (int, torch.Tensor),
                )
                raise ValueError(msg)
            return True

        fn()

    def test_isinstance_dtype(self):
        @torch._dynamo.optimize("eager", nopython=True)
        def fn(x):
            isinstance(torch.bfloat16, torch.dtype)
            return x

        fn(torch.randn(3))

    # Bug with storage meta - torch.BoolStorage is becoming torch.storage._LegacyStorageMeta
    @unittest.expectedFailure
    def test_isinstance_storage(self):
        @torch._dynamo.optimize("eager")
        def fn(x):
            f = bytearray([0x00, 0x01, 0x02, 0x03, 0x04, 0x05, 0x10, 0x40])
            bools = torch.BoolStorage.from_buffer(f, "big")
            assert isinstance(bools, torch.BoolStorage)
            return x

        fn(torch.randn(3))

    def test_dict_list_values(self):
        def inner_fn(args):
            return [x[1].shape for x in args]

        @torch._dynamo.optimize("eager")
        def fn(tensors):
            return inner_fn(zip(itertools.count(), tensors["args"]))

        fn({"args": [torch.ones(5, 5), torch.ones(5, 6), torch.ones(5, 7)]})
        fn({"args": [torch.ones(5, 5)]})

    def test_dict_iter(self):
        class MyMod(torch.nn.Module):
            def forward(self, x):
                z = {"my": 1, "const": 2, "dict": 3, "variable": 4}
                tot = 0
                for key in z:
                    tot += z[key]

                return tot

        x = torch.tensor([0])
        model = MyMod()
        opt_model = torch._dynamo.optimize("eager", nopython=True)(model)
        y = opt_model(x)

        self.assertEqual(y, 10)

    def test_sort_out(self):

        dtype = torch.float32
        device = "cpu"

        def fn():
            tensor = torch.randn((3, 5), dtype=dtype, device=device)[:, 0]
            values1 = torch.tensor(0, dtype=dtype, device=device)
            indices1 = torch.tensor(0, dtype=torch.long, device=device)
            torch.sort(tensor, out=(values1, indices1))
            self.assertEqual(values1.stride(), (1,))
            self.assertEqual(indices1.stride(), (1,))

        fn()
        opt_fn = torch._dynamo.optimize("eager")(fn)
        opt_fn()

    def test_sigmoid_out(self):

        dtype = torch.float32
        device = "cpu"

        def fn():
            inp = torch.randn((3, 5), dtype=dtype, device=device)
            out1 = torch.tensor(0, dtype=dtype, device=device)
            torch.sigmoid(inp, out=out1)
            self.assertEqual(out1.numel(), 15)

        fn()
        opt_fn = torch._dynamo.optimize("eager")(fn)
        opt_fn()

    def test_slice_into_list_mutable(self):
        class Mod(torch.nn.Module):
            def forward(self, listy):
                x = listy[3:5]
                for i in range(10):
                    z = torch.abs(torch.randn(10)) + 1
                    x[0] = z
                return x

        m = Mod()
        listy = [torch.randn(10)] * 10

        cnt = torch._dynamo.testing.CompileCounter()
        opt_m = torch._dynamo.optimize(cnt, nopython=True)(m)
        opt_m.forward(listy)

        self.assertEqual(cnt.frame_count, 1)

    def test_vdd_duplicate_error(self):
        def fn(a, dt):
            keys = list(dt._jt_dict.keys())
            p = torch.cos(dt._jt_dict[keys[0]]._value)
            q = torch.sin(a)
            r = torch.sigmoid(dt._jt_dict[keys[0]]._value)
            return p + q + r

        class Value:
            def __init__(self):
                self._value = torch.randn(4)

        class Sample:
            def __init__(self):
                self._jt_dict = {}
                self._jt_dict["POSITION_ID"] = Value()

        a = torch.randn(4)
        sample = Sample()

        ref = fn(a, sample)

        optimized_fn = torch._dynamo.optimize("eager", nopython=True)(fn)
        res = optimized_fn(a, sample)

        self.assertTrue(same(ref, res))

    @patch.object(torch._dynamo.config, "fake_tensor_propagation", False)
    def test_specialized_stride(self):
        def f():
            e = torch.empty(4)
            x = e[::2]
            return x.stride()

        self.assertEqual(f(), torch._dynamo.optimize("eager")(f)())

    @unittest.skipIf(not has_detectron2(), "requires detectron2")
    def test_multi_import(self):
        @torch._dynamo.optimize("eager", nopython=True)
        def to_bitmasks(boxes):
            from detectron2.layers.mask_ops import (
                _paste_masks_tensor_shape,
                paste_masks_in_image,
            )

            if (
                paste_masks_in_image is not None
                and _paste_masks_tensor_shape is not None
            ):
                return boxes + 1

        self.assertTrue((to_bitmasks(torch.zeros(10)) == torch.ones(10)).all())

    def test_multi_dot_import(self):
        def fn1(x):
            return torch.sin(x)

        def fn(x):
            import torch.fx

            _ = torch.fx.symbolic_trace(fn1)
            return x * 2

        x = torch.randn(10)
        fn(x)
        cnt = torch._dynamo.testing.CompileCounter()
        opt_fn = torch._dynamo.optimize(cnt)(fn)
        opt_fn(x)
        self.assertEqual(cnt.frame_count, 1)

    def test_relative_import(self):
        try:
            from . import test_functions as _  # noqa: F401

            def fn(x):
                from .test_functions import tensor_for_import_testing

                return x * 2 * tensor_for_import_testing

        except ImportError:

            def fn(x):
                from test_functions import tensor_for_import_testing

                return x * 2 * tensor_for_import_testing

        x = torch.randn(10)
        fn(x)
        cnt = torch._dynamo.testing.CompileCounter()
        opt_fn = torch._dynamo.optimize(cnt, nopython=True)(fn)
        opt_fn(x)
        self.assertEqual(cnt.frame_count, 1)

    def test_relative_import_no_modulename(self):
        try:
            from . import test_functions as _  # noqa: F401

            def fn(x):
                from . import test_functions

                return x * 2 * test_functions.tensor_for_import_testing

        except ImportError:

            def fn(x):
                import test_functions

                return x * 2 * test_functions.tensor_for_import_testing

        x = torch.randn(10)
        fn(x)
        cnt = torch._dynamo.testing.CompileCounter()
        opt_fn = torch._dynamo.optimize(cnt, nopython=True)(fn)
        opt_fn(x)
        self.assertEqual(cnt.frame_count, 1)

    @patch.object(functorch._src.config, "use_dynamic_shapes", True)
    def test_bigbird_unsqueeze_inplace(self):
        def fn(reshape_2):
            view_2 = reshape_2.clone()
            view_2.unsqueeze_(2)
            cat_11 = torch.cat([view_2], dim=2)
            view_13 = cat_11.view((2, 12, 64, -1))
            return (view_13,)

        x = torch.randn(2, 12, 64, 64, requires_grad=True)
        ref = fn(x)
        opt_fn = torch._dynamo.optimize("aot_eager")(fn)
        res = opt_fn(x)
        self.assertTrue(same(ref, res))

    # This doesn't work without fake tensors but I don't care
    @patch.object(torch._dynamo.config, "fake_tensor_propagation", True)
    def test_issue1466_size_aot_autograd(self):
        def fn(x):
            # do a tensor op and a size compute
            y = x * 2
            x_size = x.size()
            # trigger a graph break
            print("arf")
            # use the tensor op and size compute
            z = y.view(x_size) + 1
            return z

        x = torch.randn(2, 3, requires_grad=True)
        ref = fn(x)
        opt_fn = torch._dynamo.optimize("aot_eager")(fn)
        res = opt_fn(x)
        self.assertTrue(same(ref, res))

    def test_ellipsis(self):
        class Repro(torch.nn.Module):
            def __init__(self):
                super().__init__()
                self.lnorm = torch.nn.LayerNorm(
                    (256,), eps=1e-06, elementwise_affine=True
                )
                self.linear = torch.nn.Linear(
                    in_features=256, out_features=256, bias=True
                )

            def forward(self, cat_10):
                lnorm = self.lnorm(cat_10)
                getitem_64 = lnorm[
                    (slice(None, None, None), slice(0, 1, None), Ellipsis)
                ]
                linear = self.linear(getitem_64)
                return (linear,)

        args = [torch.randn(2, 197, 256)]

        mod = Repro()
        opt_mod = torch._dynamo.optimize("eager", nopython=True)(mod)

        self.assertTrue(same(mod(*args), opt_mod(*args)))

    def test_reinplacing(self):
        class MockModule(torch.nn.Module):
            def __init__(self):
                super().__init__()
                self.self_layoutlm_embeddings_x_position_embeddings = (
                    torch.nn.Embedding(1024, 768)
                )
                self.self_layoutlm_embeddings_y_position_embeddings = (
                    torch.nn.Embedding(1024, 768)
                )

            def forward(self, getitem_1, getitem_2, add):
                self_layoutlm_embeddings_x_position_embeddings = (
                    self.self_layoutlm_embeddings_x_position_embeddings(getitem_1)
                )
                self_layoutlm_embeddings_y_position_embeddings = (
                    self.self_layoutlm_embeddings_y_position_embeddings(getitem_2)
                )
                add_1 = add + self_layoutlm_embeddings_x_position_embeddings
                add_2 = add_1 + self_layoutlm_embeddings_y_position_embeddings
                return (add_2,)

        mod = MockModule()
        opt_mod = torch._dynamo.optimize("aot_inductor_debug")(mod)

        args = [
            ((2, 512), (2048, 4), torch.int64, "cpu", False),
            ((2, 512), (2048, 4), torch.int64, "cpu", False),
            ((2, 512, 768), (393216, 768, 1), torch.float32, "cpu", True),
        ]
        args = [
            rand_strided(sh, st, dt, dev).requires_grad_(rg)
            for (sh, st, dt, dev, rg) in args
        ]
        self.assertTrue(same_two_models(mod, opt_mod, args))

    def test_optimized_deepcopy(self):
        # See https://github.com/pytorch/pytorch/pull/88629
        class Foo(torch.nn.Module):
            def __init__(self):
                super().__init__()
                self.fc = torch.nn.Linear(in_features=2, out_features=3, bias=True)

            def forward(self, x):
                return self.fc(x)

        mod = Foo()
        opt_mod = torch._dynamo.optimize("eager")(mod)
        args = [torch.randn(1, 2)]
        self.assertTrue(same_two_models(mod, opt_mod, args))

    def test_class_member(self):
        class Foo(torch.nn.Module):
            a = 4
            b = torch.ones(3, 4)

            def __init__(self):
                super().__init__()
                self.c = 4

            def forward(self, x):
                return x.cos() + self.a + self.b + self.c

        mod = Foo()
        opt_mod = torch._dynamo.optimize("eager", nopython=True)(mod)
        args = (torch.randn(3, 4),)
        self.assertTrue(same(mod(*args), opt_mod(*args)))

    def test_named_buffers(self):
        class Foo(torch.nn.Module):
            def __init__(self):
                super().__init__()
                self.register_buffer("x", torch.ones(3))
                self.register_buffer("y", torch.ones(3))

            def forward(self, inp):
                res = 0
                for name, buffer in self.named_buffers():
                    res += buffer.sum()

                return inp.cos() + res

        mod = Foo()
        opt_mod = torch._dynamo.optimize("eager", nopython=True)(mod)
        args = (torch.randn(3, 4),)
        self.assertTrue(same(mod(*args), opt_mod(*args)))

    def test_is_symbolic_tracing(self):
        # Ensure no graph break here
        def fn(x):
            if is_fx_tracing_test():
                return x * 2
            return x * 4

        a = torch.randn(4)
        ref = fn(a)
        opt_fn = torch._dynamo.optimize("eager", nopython=True)(fn)
        res = opt_fn(a)
        self.assertTrue(same(ref, res))

    def test_tokenization(self):
        from collections import UserDict

        class BatchEncoding(UserDict):
            """
            Copied from tokenization
            """

            def __init__(
                self,
                data,
            ):
                super().__init__(data)

            def __getattr__(self, item: str):
                try:
                    return self.data[item]
                except KeyError:
                    raise AttributeError

        def tokenization(x):
            encoding = BatchEncoding({"key": x})
            return encoding["key"]

        opt_fn = torch._dynamo.optimize("eager")(tokenization)
        x = torch.rand((1, 4))
        ref = tokenization(x)
        res = opt_fn(x)
        self.assertTrue(same(ref, res))

    def test_modules(self):
        class Foo(torch.nn.Module):
            def __init__(self):
                super().__init__()
                self.fc = torch.nn.Linear(4, 3)

            def forward(self, inp):
                res = torch.zeros(3, 3)
                for mod in self.modules():
                    res += self.fc(inp)
                return res

        mod = Foo()
        args = (torch.ones(3, 4),)
        cnt = torch._dynamo.testing.CompileCounter()
        opt_mod = torch._dynamo.optimize(cnt, nopython=True)(mod)
        self.assertTrue(same(mod(*args), opt_mod(*args)))
        self.assertEqual(cnt.op_count, 5)
        self.assertEqual(cnt.frame_count, 1)

    def test_for_loop_graph_break(self):
        def inner(x):
            return torch.sin(x)

        def fn(x):
            for _ in range(100):
                inner(x)
                torch._dynamo.graph_break()
            return x

        cnt = torch._dynamo.testing.CompileCounter()
        opt_fn = torch._dynamo.optimize(cnt)(fn)
        x = torch.randn(4)
        opt_fn(x)
        self.assertEqual(cnt.frame_count, 1)
        self.assertEqual(cnt.op_count, 1)

    def test_for_loop_graph_break_before(self):
        # Checks that the backedge is calculated correctly
        def inner(x):
            return torch.sin(x)

        def fn(x):
            torch._dynamo.graph_break()
            for _ in range(100):
                inner(x)
            return x

        cnt = torch._dynamo.testing.CompileCounter()
        opt_fn = torch._dynamo.optimize(cnt)(fn)
        x = torch.randn(4)
        opt_fn(x)
        self.assertEqual(cnt.frame_count, 1)
        self.assertEqual(cnt.op_count, 100)

    def test_while_loop_graph_break(self):
        # Repro of tacotron2 cache_size_recompilation
        def inner(x):
            return torch.sin(x)

        def fn(x):
            i = 20
            while i > 10:
                x = inner(x)
                i -= 1
                torch._dynamo.graph_break()
            return x

        cnt = torch._dynamo.testing.CompileCounter()
        opt_fn = torch._dynamo.optimize(cnt)(fn)
        x = torch.randn(4)
        opt_fn(x)
        self.assertEqual(cnt.frame_count, 1)
        self.assertEqual(cnt.op_count, 1)

<<<<<<< HEAD
    @patch.object(torch._dynamo.config, "rewrite_assert_with_torch_assert", True)
    def test_rewrite_assert_with_msg(self):
        def f(x):
            b = x.sin()
            assert x[0] == 3, "First dim need to be 3"
            return x.cos() + b

        args = (torch.Tensor([3, 4, 5]),)
        cnt = torch._dynamo.testing.CompileCounter()

        opt_f = torch._dynamo.optimize(cnt, nopython=True)(f)
        self.assertTrue(same(f(*args), opt_f(*args)))
        self.assertEqual(cnt.op_count, 6)
        self.assertEqual(cnt.frame_count, 1)

        exported, _ = torch._dynamo.export(f, torch.Tensor([3, 4, 5]))
        self.assertTrue(same(exported(*args), f(*args)))

        with self.assertRaisesRegex(AssertionError, ""):
            exported, _ = torch._dynamo.export(f, torch.Tensor([4, 4, 5]))

    @patch.object(torch._dynamo.config, "rewrite_assert_with_torch_assert", True)
    def test_not_rewrite_assert_for_other_errors(self):
        def f(x):
            b = x.sin()
            if not x.sum() <= 3:
                raise ValueError("input sum needs to be 3")
            return x.cos() + b

        args = (torch.Tensor([3, 4, 5]),)
        opt_fn = torch._dynamo.optimize("eager")(f)
        with self.assertRaisesRegex(ValueError, "input sum needs to be 3"):
            opt_fn(*args)

    # TODO (tmanlaibaatar) handle data-dependent fstring in assert statement.
    @patch.object(torch._dynamo.config, "rewrite_assert_with_torch_assert", True)
    def test_rewrite_assert_with_fstring_msg(self):
        def f(x):
            b = x.sin()
            assert x[0] == 3, f"First dim need to be {x[0]}"
            return x.cos() + b

        args = (torch.Tensor([3, 4, 5]),)
        with self.assertRaisesRegex(torch._dynamo.exc.Unsupported, "generic_jump"):
            exported, _ = torch._dynamo.export(f, torch.Tensor([3, 4, 5]))

    @patch.object(torch._dynamo.config, "rewrite_assert_with_torch_assert", True)
    def test_rewrite_assert_without_msg(self):
        def f(x):
            b = x.sin()
            assert x[0] == 3
            return x.cos() + b

        args = (torch.Tensor([3, 4, 5]),)
        exported, _ = torch._dynamo.export(f, torch.Tensor([3, 4, 5]))
        self.assertTrue(same(exported(*args), f(*args)))

        with self.assertRaisesRegex(AssertionError, ""):
            exported, _ = torch._dynamo.export(f, torch.Tensor([4, 4, 5]))

    @patch.object(torch._dynamo.config, "rewrite_assert_with_torch_assert", True)
    def test_rewrite_assert_noop(self):
        def f(x):
            b = x.sin()
            assert True
            assert x.dtype == torch.float32
            return x.cos() + b

        args = (torch.Tensor([3, 4, 5]),)
        exported, _ = torch._dynamo.export(f, torch.Tensor([3, 4, 5]))
        self.assertTrue(same(exported(*args), f(*args)))

        cnt = torch._dynamo.testing.CompileCounter()
        opt_f = torch._dynamo.optimize(cnt, nopython=True)(f)
        self.assertTrue(same(f(*args), opt_f(*args)))
        # torch._assert shouldn't be in the graph
        self.assertEqual(cnt.op_count, 3)
        self.assertEqual(cnt.frame_count, 1)

        exported, _ = torch._dynamo.export(f, torch.Tensor([4, 4, 5]))
        self.assertTrue(same(exported(*args), f(*args)))

    @patch.object(torch._dynamo.config, "rewrite_assert_with_torch_assert", False)
    def test_not_rewrite_assert(self):
        def f(x):
            b = x.sin()
            assert x[0] == 3
            return x.cos() + b

        with self.assertRaisesRegex(torch._dynamo.exc.Unsupported, "generic_jump"):
            torch._dynamo.export(f, torch.Tensor([3, 4, 5]))

    def test_inline_class_method(self):
        class A(torch.nn.Module):
            def __init__(self):
                super().__init__()

            def forward(self, input):
                return input.sum()

        class B(A):
            def __init__(self):
                super().__init__()

            def forward(self, input):
                return A.forward(self, input)

        class C(torch.nn.Module):
            def __init__(self):
                super().__init__()

            def forward(self, input):
                if input.is_cuda:
                    return input.sin()
                return A.forward(self, input)

        inp = torch.Tensor([3, 4, 5])
        cnt_for_c = torch._dynamo.testing.CompileCounter()
        cnt_for_b = torch._dynamo.testing.CompileCounter()

        c = C()
        b = B()

        opt_c = torch._dynamo.optimize(cnt_for_c, nopython=True)(c)
        opt_b = torch._dynamo.optimize(cnt_for_b, nopython=True)(b)

        torch._dynamo.reset()
        self.assertTrue(same(c(inp), opt_c(inp)))

        torch._dynamo.reset()
        self.assertTrue(same(b(inp), opt_b(inp)))

        self.assertEqual(cnt_for_c.op_count, 1)
        self.assertEqual(cnt_for_b.op_count, 1)

=======
>>>>>>> 84597f25

if __name__ == "__main__":
    from torch._dynamo.test_case import run_tests

    run_tests()<|MERGE_RESOLUTION|>--- conflicted
+++ resolved
@@ -1938,99 +1938,6 @@
         self.assertEqual(cnt.frame_count, 1)
         self.assertEqual(cnt.op_count, 1)
 
-<<<<<<< HEAD
-    @patch.object(torch._dynamo.config, "rewrite_assert_with_torch_assert", True)
-    def test_rewrite_assert_with_msg(self):
-        def f(x):
-            b = x.sin()
-            assert x[0] == 3, "First dim need to be 3"
-            return x.cos() + b
-
-        args = (torch.Tensor([3, 4, 5]),)
-        cnt = torch._dynamo.testing.CompileCounter()
-
-        opt_f = torch._dynamo.optimize(cnt, nopython=True)(f)
-        self.assertTrue(same(f(*args), opt_f(*args)))
-        self.assertEqual(cnt.op_count, 6)
-        self.assertEqual(cnt.frame_count, 1)
-
-        exported, _ = torch._dynamo.export(f, torch.Tensor([3, 4, 5]))
-        self.assertTrue(same(exported(*args), f(*args)))
-
-        with self.assertRaisesRegex(AssertionError, ""):
-            exported, _ = torch._dynamo.export(f, torch.Tensor([4, 4, 5]))
-
-    @patch.object(torch._dynamo.config, "rewrite_assert_with_torch_assert", True)
-    def test_not_rewrite_assert_for_other_errors(self):
-        def f(x):
-            b = x.sin()
-            if not x.sum() <= 3:
-                raise ValueError("input sum needs to be 3")
-            return x.cos() + b
-
-        args = (torch.Tensor([3, 4, 5]),)
-        opt_fn = torch._dynamo.optimize("eager")(f)
-        with self.assertRaisesRegex(ValueError, "input sum needs to be 3"):
-            opt_fn(*args)
-
-    # TODO (tmanlaibaatar) handle data-dependent fstring in assert statement.
-    @patch.object(torch._dynamo.config, "rewrite_assert_with_torch_assert", True)
-    def test_rewrite_assert_with_fstring_msg(self):
-        def f(x):
-            b = x.sin()
-            assert x[0] == 3, f"First dim need to be {x[0]}"
-            return x.cos() + b
-
-        args = (torch.Tensor([3, 4, 5]),)
-        with self.assertRaisesRegex(torch._dynamo.exc.Unsupported, "generic_jump"):
-            exported, _ = torch._dynamo.export(f, torch.Tensor([3, 4, 5]))
-
-    @patch.object(torch._dynamo.config, "rewrite_assert_with_torch_assert", True)
-    def test_rewrite_assert_without_msg(self):
-        def f(x):
-            b = x.sin()
-            assert x[0] == 3
-            return x.cos() + b
-
-        args = (torch.Tensor([3, 4, 5]),)
-        exported, _ = torch._dynamo.export(f, torch.Tensor([3, 4, 5]))
-        self.assertTrue(same(exported(*args), f(*args)))
-
-        with self.assertRaisesRegex(AssertionError, ""):
-            exported, _ = torch._dynamo.export(f, torch.Tensor([4, 4, 5]))
-
-    @patch.object(torch._dynamo.config, "rewrite_assert_with_torch_assert", True)
-    def test_rewrite_assert_noop(self):
-        def f(x):
-            b = x.sin()
-            assert True
-            assert x.dtype == torch.float32
-            return x.cos() + b
-
-        args = (torch.Tensor([3, 4, 5]),)
-        exported, _ = torch._dynamo.export(f, torch.Tensor([3, 4, 5]))
-        self.assertTrue(same(exported(*args), f(*args)))
-
-        cnt = torch._dynamo.testing.CompileCounter()
-        opt_f = torch._dynamo.optimize(cnt, nopython=True)(f)
-        self.assertTrue(same(f(*args), opt_f(*args)))
-        # torch._assert shouldn't be in the graph
-        self.assertEqual(cnt.op_count, 3)
-        self.assertEqual(cnt.frame_count, 1)
-
-        exported, _ = torch._dynamo.export(f, torch.Tensor([4, 4, 5]))
-        self.assertTrue(same(exported(*args), f(*args)))
-
-    @patch.object(torch._dynamo.config, "rewrite_assert_with_torch_assert", False)
-    def test_not_rewrite_assert(self):
-        def f(x):
-            b = x.sin()
-            assert x[0] == 3
-            return x.cos() + b
-
-        with self.assertRaisesRegex(torch._dynamo.exc.Unsupported, "generic_jump"):
-            torch._dynamo.export(f, torch.Tensor([3, 4, 5]))
-
     def test_inline_class_method(self):
         class A(torch.nn.Module):
             def __init__(self):
@@ -2074,8 +1981,6 @@
         self.assertEqual(cnt_for_c.op_count, 1)
         self.assertEqual(cnt_for_b.op_count, 1)
 
-=======
->>>>>>> 84597f25
 
 if __name__ == "__main__":
     from torch._dynamo.test_case import run_tests
