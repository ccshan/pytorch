--- conflicted
+++ resolved
@@ -4002,22 +4002,20 @@
         ]
         self.common(forward, args)
 
-<<<<<<< HEAD
-    @requires_cuda()
     def test_any_all_reductions(self):
         dtypes = [torch.bool, torch.int32, torch.float32]
-        for dt in dtypes:
-            inps0 = (torch.zeros(2, 0, device="cuda", dtype=dt), 1)
-            pass_ops = [lambda *x: aten.any(*x), lambda *x: aten.all(*x)]
-            for po in pass_ops:
-                compiled = torch._dynamo.optimize("inductor")(po)
-                expected = po(*inps0)
-                actual = compiled(*inps0)
-                self.assertEqual(expected, actual)
-
-    @requires_cuda()
-=======
->>>>>>> f9d225ca
+        devices = ["cpu", "cuda"] if torch.cuda.is_available() else ["cpu"]
+        for device in devices:
+            for kd in [True, False]:
+                for dt in dtypes:
+                    inps0 = (torch.zeros(2, 0, device="cuda", dtype=dt), 1)
+                    pass_ops = [lambda *x: aten.any(*x), lambda *x: aten.all(*x)]
+                    for po in pass_ops:
+                        compiled = torch._dynamo.optimize("inductor")(po)
+                        expected = po(*inps0)
+                        actual = compiled(*inps0)
+                        self.assertEqual(expected, actual)
+
     def test_zero_dim_reductions(self):
         devices = ["cpu", "cuda"] if torch.cuda.is_available() else ["cpu"]
         for device in devices:
