# Owner(s): ["module: sparse"]

import torch
import itertools
import functools
import operator
import random
import unittest
from torch.testing import make_tensor
from torch.testing._internal.common_utils import TestCase, run_tests, skipIfRocm, do_test_dtypes, \
    do_test_empty_full, load_tests, TEST_NUMPY, TEST_SCIPY, IS_WINDOWS, gradcheck, coalescedonoff, \
    DeterministicGuard, first_sample, TEST_WITH_CROSSREF, TEST_WITH_ROCM, skipIfTorchDynamo
from torch.testing._internal.common_cuda import TEST_CUDA, _get_torch_cuda_version
from numbers import Number
from typing import Dict, Any
from distutils.version import LooseVersion
from torch.testing._internal.common_cuda import \
    (SM53OrLater, SM80OrLater, CUDA11OrLater)
from torch.testing._internal.common_device_type import \
    (instantiate_device_type_tests, ops, dtypes, dtypesIfCUDA, onlyCPU, onlyCUDA, precisionOverride,
     deviceCountAtLeast, OpDTypes)
from torch.testing._internal.common_methods_invocations import \
    (sparse_unary_ufuncs, sparse_masked_reduction_ops)
from torch.testing._internal.common_dtype import (
    all_types, all_types_and_complex, all_types_and_complex_and, floating_and_complex_types,
    floating_and_complex_types_and, integral_types, floating_types_and,
)

if TEST_SCIPY:
    import scipy.sparse

# load_tests from torch.testing._internal.common_utils is used to automatically filter tests for
# sharding on sandcastle. This line silences flake warnings
load_tests = load_tests

# batched grad doesn't support sparse
gradcheck = functools.partial(gradcheck, check_batched_grad=False)

CUSPARSE_SPMM_COMPLEX128_SUPPORTED = (
    IS_WINDOWS and torch.version.cuda and LooseVersion(torch.version.cuda) > "11.2"
) or (not IS_WINDOWS and CUDA11OrLater)

class CrossRefSparseFakeMode(torch._subclasses.CrossRefFakeMode):
    def __init__(self):
        super(CrossRefSparseFakeMode, self).__init__(
            self.ignore_op, check_strides=False,
            check_aliasing=False,
        )  # TODO: enable stride/alias checking

    # empty_like excluded for now due to sparse complex
    # aten._to_dense.default this one is getting called with csc
    @staticmethod
    def ignore_op(func):
        return func in (
            torch.ops.aten.empty_like.default,
            torch.ops.aten.set_.source_Storage_storage_offset,
            torch.ops.aten.sspaddmm.out,
            torch.ops.aten._spdiags.default,
            torch.ops.aten._to_dense.default,
            torch.ops.aten.indices.default,
            torch.ops.aten._indices.default,
            torch.ops.aten.values.default,
            torch.ops.aten._values.default,
        )

class TestSparseBase(TestCase):
    def run(self, result=None):
        if TEST_WITH_CROSSREF:
            with CrossRefSparseFakeMode():
                return super().run(result)
        else:
            return super().run(result)

class TestSparse(TestSparseBase):

    def setUp(self):
        TestCase.setUp(self)

        self.index_tensor = lambda *args, **kwargs: torch.tensor(*args, **kwargs, dtype=torch.int64)

        def sparse_empty_factory(*args, **kwargs):
            kwargs['layout'] = kwargs.get('layout', torch.sparse_coo)
            return torch.empty(*args, **kwargs)
        self.sparse_empty = sparse_empty_factory

        def sparse_tensor_factory(*args, **kwargs):
            return torch.sparse_coo_tensor(*args, **kwargs)
        self.sparse_tensor = sparse_tensor_factory
        self.legacy_sparse_tensor = torch.sparse.DoubleTensor

    def _gen_sparse(self, sparse_dim, nnz, with_size, dtype, device, coalesced):
        if isinstance(with_size, Number):
            with_size = [with_size] * sparse_dim

        x, i, v = self.genSparseTensor(with_size, sparse_dim, nnz, not coalesced, dtype=dtype, device=device)

        if not coalesced:
            self.assert_uncoalesced(x)

        return x, i, v

    def assert_uncoalesced(self, x):
        """
        Test if a CPU tensor is uncoalesced.  This is used to ensure
        correctness of the uncoalesced tensor generation algorithm.
        """
        assert not x.is_coalesced()
        existing_indices = set()
        for i in range(x._nnz()):
            index = str(x._indices()[:, i])
            if index in existing_indices:
                return True
            else:
                existing_indices.add(index)

    def randn(self, *args, **kwargs):
        """
        Variant of torch.randn that also works in the TEST_CUDA case.
        """
        # TODO: Put this in torch.cuda.randn
        return torch.empty(*args, **kwargs).normal_()

    @dtypes(torch.double)
    def test_print_coalesced(self, device, dtype):
        self._test_print(device, dtype, True)

    @dtypes(torch.double)
    def test_print_uncoalesced(self, device, dtype):
        self._test_print(device, dtype, False)

    def _test_print(self, device, dtype, coalesced):
        shape_sparse_dim_nnz = [
            ((), 0, 2),
            ((0,), 0, 10),
            ((2,), 0, 3),
            ((100, 3), 1, 3),
            ((100, 20, 3), 2, 0),
            ((10, 0, 3), 0, 3),
            ((10, 0, 3), 0, 0),
        ]
        printed = []
        for shape, sparse_dim, nnz in shape_sparse_dim_nnz:
            indices_shape = torch.Size((sparse_dim, nnz))
            values_shape = torch.Size((nnz,) + shape[sparse_dim:])
            printed.append("# shape: {}".format(torch.Size(shape)))
            printed.append("# nnz: {}".format(nnz))
            printed.append("# sparse_dim: {}".format(sparse_dim))
            printed.append("# indices shape: {}".format(indices_shape))
            printed.append("# values shape: {}".format(values_shape))

            indices = torch.arange(indices_shape.numel(), dtype=self.index_tensor(0).dtype,
                                   device=device).view(indices_shape)
            for d in range(sparse_dim):
                indices[d].clamp_(max=(shape[d] - 1))  # make it valid index
            if not coalesced and indices.numel() > 0:
                indices[:, -1] = indices[:, 0]  # make it uncoalesced
            values_numel = values_shape.numel()
            values = torch.arange(values_numel, dtype=dtype,
                                  device=device).view(values_shape).div_(values_numel / 2.)
            sp_tensor = self.sparse_tensor(indices, values, shape, dtype=dtype, device=device)

            dtypes = [torch.int32]
            if values.dtype == torch.double:
                dtypes.append(torch.float)
            else:
                dtypes.append(torch.double)
            for dtype in dtypes:
                printed.append("########## {} ##########".format(dtype))
                x = sp_tensor.detach().to(dtype)
                printed.append("# sparse tensor")
                printed.append(str(x))
                if x.dtype.is_floating_point:
                    printed.append("# after requires_grad_")
                    printed.append(str(x.requires_grad_()))
                    printed.append("# after addition")
                    printed.append(str(x + x))
                printed.append("# _indices")
                printed.append(str(x._indices()))
                printed.append("# _values")
                printed.append(str(x._values()))
            printed.append('')
        self.assertExpected('\n'.join(printed))

    @coalescedonoff
    @dtypes(torch.double, torch.cdouble)
    def test_basic(self, device, dtype, coalesced):
        def test_shape(sparse_dims, nnz, with_size):
            if isinstance(with_size, Number):
                with_size = [with_size] * sparse_dims
            x, i, v = self._gen_sparse(sparse_dims, nnz, with_size, dtype, device, coalesced)
            self.assertEqual(i, x._indices())
            self.assertEqual(v, x._values())
            self.assertEqual(x.ndimension(), len(with_size))
            self.assertEqual(x.coalesce()._nnz(), nnz if x.is_coalesced() else nnz // 2)
            self.assertEqual(list(x.size()), with_size)

            # Test .indices() and .values()
            if not coalesced:
                with self.assertRaisesRegex(RuntimeError, "Cannot get indices on an uncoalesced tensor"):
                    x.indices()
                with self.assertRaisesRegex(RuntimeError, "Cannot get values on an uncoalesced tensor"):
                    x.values()
            else:
                self.assertEqual(x.indices(), x._indices())
                self.assertEqual(x.values(), x._values())

        test_shape(3, 10, 100)
        test_shape(3, 10, [100, 100, 100])
        test_shape(3, 10, [100, 100, 100, 5, 5, 5, 0])
        test_shape(3, 0, [0, 0, 100, 5, 5, 5, 0])

        # Make sure that coalesce handles duplicate indices correctly
        i = self.index_tensor([[9, 0, 0, 0, 8, 1, 1, 1, 2, 7, 2, 2, 3, 4, 6, 9]], device=device)
        v = torch.tensor([[idx**2, idx] for idx in range(i.size(1))], dtype=dtype, device=device)
        x = self.sparse_tensor(i, v, torch.Size([10, 2]), dtype=dtype, device=device)
        self.assertEqual(x.coalesce()._nnz(), 9)

        # Make sure we can access empty indices / values
        x = self.legacy_sparse_tensor()
        self.assertEqual(x._indices().numel(), 0)
        self.assertEqual(x._values().numel(), 0)

    @coalescedonoff
    @dtypes(torch.double, torch.cdouble, torch.bfloat16)
    @precisionOverride({torch.bfloat16: 1e-2})
    def test_coalesce(self, device, dtype, coalesced):

        def _test_coalesce(t):
            tc = t.coalesce()
            self.assertEqual(tc.to_dense(), t.to_dense())
            self.assertTrue(tc.is_coalesced())
            # Our code below doesn't work when nnz is 0, because
            # then it's a 0D tensor, not a 2D tensor.
            if t._nnz() == 0:
                self.assertEqual(t._indices(), tc._indices())
                self.assertEqual(t._values(), tc._values())
                return tc

            value_map: Dict[Any, Any] = {}
            for idx, val in zip(t._indices().t(), t._values()):
                idx_tup = tuple(idx.tolist())
                if idx_tup in value_map:
                    value_map[idx_tup] += val
                else:
                    value_map[idx_tup] = val.clone() if isinstance(val, torch.Tensor) else val

            new_indices = sorted(list(value_map.keys()))
            _new_values = [value_map[idx] for idx in new_indices]
            if t._values().ndimension() < 2:
                new_values = t._values().new(_new_values)
            else:
                new_values = torch.stack(_new_values)

            new_indices = t._indices().new(new_indices).t()
            tg = t.new(new_indices, new_values, t.size())

            self.assertEqual(tc._indices(), tg._indices())
            self.assertEqual(tc._values(), tg._values())

            if t.is_coalesced():
                self.assertEqual(tc._indices(), t._indices())
                self.assertEqual(tc._values(), t._values())

        for empty_i, empty_v, empty_nnz in itertools.product([True, False], repeat=3):
            sparse_size = [] if empty_i else [2, 1]
            dense_size = [1, 0, 2] if empty_v else [1, 2]
            nnz = 0 if empty_nnz else 5

            t, _, _ = self._gen_sparse(len(sparse_size), nnz, sparse_size + dense_size, dtype, device, coalesced)
            _test_coalesce(t)  # this tests correctness

    @dtypes(torch.double)
    def test_coalesce_reference_cycle(self, device, dtype):
        # Test coalesce doesn't create autograd graph cycles (gh-52253)

        # Sanity check that the helper class works as expected
        t = torch.rand(2)
        t_ref = torch._C._WeakTensorRef(t)
        self.assertFalse(t_ref.expired())

        del t
        self.assertTrue(t_ref.expired())

        def test_sparse_sum():
            i = torch.tensor([[0], [4]], dtype=torch.long, device=device)
            v = torch.tensor([[[-0.4567, -1.8797, 0.0380, 1.4316]]],
                             dtype=dtype, device=device)
            S = torch.sparse_coo_tensor(i, v)
            S = S.coalesce()
            S.requires_grad_(True)
            S2 = S.coalesce()
            self.assertTrue(S2.is_coalesced())
            return torch._C._WeakTensorRef(S2)

        ref = test_sparse_sum()
        self.assertTrue(ref.expired())

    @dtypes(torch.double)
    def test_ctor_large_sizes(self, device, dtype):
        # Test that integer overflow is detected when computing numel
        # of a sparse tensor with large dimensions (gh-57416). Notice
        # that numel is computed internally when constructing a
        # tensor, hence the overflow may appear during the tensor
        # construction step.
        N = 100000
        indices = torch.tensor([[N, N - 1]] * 4, dtype=torch.int64, device=device)
        values = torch.tensor([1, 2], dtype=dtype, device=device)
        self.assertRaises(RuntimeError,
                          lambda: torch.sparse_coo_tensor(
                              indices, values, (N + 1,) * 4, device=device))

    @dtypes(torch.double, torch.cdouble)
    def test_ctor_size_checks(self, device, dtype):
        indices = self.index_tensor([
            [0, 0, 0],
            [0, 3, 0],
            [0, 0, 0],
            [0, 0, 0],
        ], device=device)
        values = torch.tensor([2, 1, 3, 4], dtype=dtype, device=device)

        # indices inconsistent with size
        self.assertRaises(
            RuntimeError,
            lambda: self.sparse_tensor(indices, values, torch.Size([2, 1, 1])))

        # values inconsistent with size
        values = torch.tensor([
            [2, 1, 2, 1],
            [1, 0, 5, 2],
        ], dtype=dtype, device=device)
        self.assertRaises(
            RuntimeError,
            lambda: self.sparse_tensor(indices, values, torch.Size([2, 4, 2, 1])))

    @dtypes(*floating_and_complex_types_and(torch.float16, torch.bfloat16))
    def test_to_dense(self, device, dtype):
        def test_tensor(x, res):
            x.to_dense()  # Tests triple to_dense for memory corruption
            x.to_dense()
            x.to_dense()
            dense_x = x.to_dense()
            safe_dense_x = self.safeToDense(x)
            dense_x = dense_x.to(res.dtype)
            safe_dense_x = safe_dense_x.to(res.dtype)
            self.assertEqual(res, dense_x)
            self.assertEqual(res, safe_dense_x)

            # Only run autograd test for float64
            if x.dtype != torch.float64:
                return

            def fn(x):
                return x.to_dense()
            x.requires_grad_(True)
            gradcheck(fn, (x,), check_sparse_nnz=True)

        for value_type in [torch.double, torch.cdouble]:
            i = self.index_tensor([
                [0, 1, 2, 2],
                [0, 0, 0, 3],
                [0, 0, 1, 4],
            ], device=device)
            # we don't have to_dense for half types on CPU because it is implemented
            # with a slower add_ operation
            v = torch.tensor([2, 1, 3, 4], dtype=dtype, device=device)
            x = self.sparse_tensor(i, v, torch.Size([3, 4, 5]), dtype=value_type, device=device)
            res = torch.tensor([
                [[2, 0, 0, 0, 0],
                 [0, 0, 0, 0, 0],
                 [0, 0, 0, 0, 0],
                 [0, 0, 0, 0, 0]],
                [[1, 0, 0, 0, 0],
                 [0, 0, 0, 0, 0],
                 [0, 0, 0, 0, 0],
                 [0, 0, 0, 0, 0]],
                [[0, 3, 0, 0, 0],
                 [0, 0, 0, 0, 0],
                 [0, 0, 0, 0, 0],
                 [0, 0, 0, 0, 4]],
            ], dtype=dtype, device=device)

            test_tensor(x, res)
            test_tensor(res, res)

            i = self.index_tensor([
                [0, 1, 2, 2],
                [0, 0, 0, 3],
                [0, 0, 1, 4],
            ], device=device)
            v = torch.empty(4, 0, dtype=dtype, device=device)
            x = self.sparse_tensor(i, v, torch.Size([3, 4, 5, 0]), dtype=value_type, device=device)
            res = torch.empty((3, 4, 5, 0), dtype=dtype, device=device)
            test_tensor(x, res)

    @coalescedonoff
    @dtypes(torch.float16, torch.bfloat16, torch.float64, torch.int, torch.cfloat, torch.cdouble)
    def test_to_sparse(self, device, dtype, coalesced):
        shape = [5, 2, 10, 4]
        max_nnz = 1
        for value_type in [torch.double, torch.cdouble]:
            for dim, dim_sz in enumerate(shape, 1):
                max_nnz *= dim_sz
                rnnz = torch.randint(2, max_nnz, (1,)).item()
                for nnz in [0, 1, rnnz]:
                    expected, _, _ = self._gen_sparse(dim, nnz, shape, dtype=value_type, device=device,
                                                      coalesced=coalesced)
                    expected = expected.to(dtype)

                    d = expected.to_dense()
                    result = d.to_sparse(dim)
                    self.assertEqual(d, result.to_dense())
                    self.assertEqual(expected.size(), result.size())
                    self.assertEqual(dim, result.sparse_dim())

            sp, _, _ = self._gen_sparse(2, 10, [3, 3, 3], dtype=value_type, device=device, coalesced=coalesced)
            self.assertRaises(RuntimeError, lambda: sp.to_sparse())

    @dtypes(torch.double, torch.cdouble)
    def test_sparse_bool(self, device, dtype):
        a = torch.tensor([True, False], dtype=dtype, device=device).to(torch.bool)
        b = a.to_sparse().to_dense()
        self.assertEqual(a, b)

    @dtypes(torch.double, torch.cdouble)
    def test_scalar(self, device, dtype):
        # tensor with value
        a = self.sparse_tensor(self.index_tensor([], device=device).unsqueeze(1), 12.3, [], dtype=dtype, device=device)
        self.assertEqual(1, a._values().numel())
        self.assertEqual(a, a.clone())
        a_coalesced = a.coalesce()
        self.assertTrue(a_coalesced.is_coalesced())
        self.assertEqual(torch.tensor(12.3, dtype=dtype, device=device), a.to_dense())
        self.assertEqual(a, a.to_dense().to_sparse())

        # tensor with multiple values
        a = self.sparse_tensor(self.index_tensor([], device=device).unsqueeze(1).expand(0, 2),
                               [12.3, 12.3], [], dtype=dtype, device=device)
        self.assertEqual(2, a._values().numel())
        self.assertEqual(a, a.clone())
        a_coalesced = a.coalesce()
        self.assertTrue(a_coalesced.is_coalesced())
        self.assertEqual(torch.tensor(12.3 * 2, dtype=dtype, device=device), a.to_dense())
        self.assertEqual(a.coalesce(), a.coalesce().to_dense().to_sparse())

        # tensor without value
        a = self.sparse_empty((), dtype=dtype, device=device)
        self.assertEqual(0, a._values().numel())
        self.assertEqual(a, a.clone())
        a_coalesced = a.coalesce()
        self.assertTrue(a_coalesced.is_coalesced())
        self.assertEqual(torch.tensor(0, dtype=dtype, device=device), a.to_dense())
        self.assertEqual(a, a.to_dense().to_sparse())

    @dtypes(torch.double, torch.cdouble)
    def test_shared(self, device, dtype):
        i = self.index_tensor([[2]], device=device)
        v = torch.tensor([5], dtype=dtype, device=device)
        x = self.sparse_tensor(i, v, torch.Size([3]))
        v[0] = 6
        self.assertEqual(torch.tensor([0, 0, 6], dtype=dtype, device=device), self.safeToDense(x))
        i[0][0] = 0
        self.assertEqual(torch.tensor([6, 0, 0], dtype=dtype, device=device), self.safeToDense(x))

        i = self.index_tensor([[2]], device=device)
        v = torch.empty((1, 0), dtype=dtype, device=device)
        x = self.sparse_tensor(i, v, torch.Size([3, 0]))
        i[0][0] = 0
        self.assertEqual(torch.empty((3, 0), dtype=dtype, device=device), self.safeToDense(x))

    @dtypes(torch.double, torch.cdouble)
    def test_to_dense_hybrid(self, device, dtype):
        def test_tensor(x, res):
            x.to_dense()  # Tests double to_dense for memory corruption
            x.to_dense()
            x.to_dense()
            self.assertEqual(res, x.to_dense())
            self.assertEqual(res, self.safeToDense(x))

            def fn(x):
                return x.to_dense()
            x.requires_grad_(True)
            gradcheck(fn, (x,), check_sparse_nnz=True)

        i = self.index_tensor([
            [0, 1, 2, 2],
            [0, 0, 0, 3],
        ], device=device)
        v = torch.tensor([[2, 3], [1, 2], [3, 4], [4, 5]], dtype=dtype, device=device)
        x = self.sparse_tensor(i, v, torch.Size([3, 4, 2]))
        res = torch.tensor([
            [[2, 3],
             [0, 0],
             [0, 0],
             [0, 0]],
            [[1, 2],
             [0, 0],
             [0, 0],
             [0, 0]],
            [[3, 4],
             [0, 0],
             [0, 0],
             [4, 5]],
        ], dtype=dtype, device=device)
        test_tensor(x, res)

        i = self.index_tensor([
            [0, 1, 2, 2],
            [0, 0, 0, 3],
        ], device=device)
        v = torch.empty((4, 2, 0), dtype=dtype, device=device)
        x = self.sparse_tensor(i, v, torch.Size([3, 4, 2, 0]))
        res = torch.empty((3, 4, 2, 0), dtype=dtype, device=device)
        test_tensor(x, res)

    @dtypes(torch.double, torch.cdouble)
    def test_contig(self, device, dtype):
        def test_tensor(x, exp_i, exp_v):
            x = x.coalesce()
            self.assertEqual(exp_i, x._indices())
            self.assertEqual(exp_v, x._values())

        i = self.index_tensor([
            [1, 0, 35, 14, 39, 6, 71, 66, 40, 27],
            [92, 31, 62, 50, 22, 65, 89, 74, 56, 34],
        ], device=device)
        v = torch.tensor([1, 2, 3, 4, 5, 6, 7, 8, 9, 10], dtype=dtype, device=device)
        x = self.sparse_tensor(i, v, torch.Size([100, 100]))
        exp_i = self.index_tensor([
            [0, 1, 6, 14, 27, 35, 39, 40, 66, 71],
            [31, 92, 65, 50, 34, 62, 22, 56, 74, 89],
        ], device=device)
        exp_v = torch.tensor([2, 1, 6, 4, 10, 3, 5, 9, 8, 7], dtype=dtype, device=device)
        test_tensor(x, exp_i, exp_v)

        i = self.index_tensor([
            [2, 0, 2, 1],
            [0, 0, 3, 0],
            [1, 0, 4, 0],
        ], device=device)
        v = torch.tensor([3, 2, 4, 1], dtype=dtype, device=device)
        x = self.sparse_tensor(i, v, torch.Size([3, 4, 5]))
        exp_i = self.index_tensor([
            [0, 1, 2, 2],
            [0, 0, 0, 3],
            [0, 0, 1, 4],
        ], device=device)
        exp_v = torch.tensor([2, 1, 3, 4], dtype=dtype, device=device)
        test_tensor(x, exp_i, exp_v)

        i = self.index_tensor([
            [2, 0, 2, 1],
            [0, 0, 3, 0],
            [1, 0, 4, 0],
        ], device=device)
        v = torch.empty([4, 0], dtype=dtype, device=device)
        x = self.sparse_tensor(i, v, torch.Size([3, 4, 5, 0]))
        exp_i = self.index_tensor([
            [0, 1, 2, 2],
            [0, 0, 0, 3],
            [0, 0, 1, 4],
        ], device=device)
        exp_v = torch.empty([4, 0], dtype=dtype, device=device)
        test_tensor(x, exp_i, exp_v)

        # Duplicate indices
        i = self.index_tensor([
            [0, 0, 2, 0],
            [0, 0, 3, 0],
            [0, 0, 4, 0],
        ], device=device)
        v = torch.tensor([3, 2, 4, 1], dtype=dtype, device=device)
        x = self.sparse_tensor(i, v, torch.Size([3, 4, 5]))
        exp_i = self.index_tensor([
            [0, 2],
            [0, 3],
            [0, 4],
        ], device=device)
        exp_v = torch.tensor([6, 4], dtype=dtype, device=device)
        test_tensor(x, exp_i, exp_v)

        i = self.index_tensor([
            [0, 0, 2, 0],
            [0, 0, 3, 0],
            [0, 0, 4, 0],
        ], device=device)
        v = torch.empty([4, 0], dtype=dtype, device=device)
        x = self.sparse_tensor(i, v, torch.Size([3, 4, 5, 0]))
        exp_i = self.index_tensor([
            [0, 2],
            [0, 3],
            [0, 4],
        ], device=device)
        exp_v = torch.empty([2, 0], dtype=dtype, device=device)
        test_tensor(x, exp_i, exp_v)

    @dtypes(torch.double, torch.cdouble)
    def test_contig_hybrid(self, device, dtype):
        def test_tensor(x, exp_i, exp_v):
            x = x.coalesce()
            self.assertEqual(exp_i, x._indices())
            self.assertEqual(exp_v, x._values())

        i = self.index_tensor([
            [1, 0, 35, 14, 39, 6, 71, 66, 40, 27],
            [92, 31, 62, 50, 22, 65, 89, 74, 56, 34],
        ], device=device)
        v = torch.tensor([
            [1, 2], [2, 3], [3, 4], [4, 5], [5, 6],
            [6, 7], [7, 8], [8, 9], [9, 10], [10, 11],
        ], dtype=dtype, device=device)
        x = self.sparse_tensor(i, v, torch.Size([100, 100, 2]))
        exp_i = self.index_tensor([
            [0, 1, 6, 14, 27, 35, 39, 40, 66, 71],
            [31, 92, 65, 50, 34, 62, 22, 56, 74, 89],
        ], device=device)
        exp_v = torch.tensor([
            [2, 3], [1, 2], [6, 7], [4, 5], [10, 11],
            [3, 4], [5, 6], [9, 10], [8, 9], [7, 8],
        ], dtype=dtype, device=device)
        test_tensor(x, exp_i, exp_v)

        i = self.index_tensor([
            [2, 0, 2, 1],
            [0, 0, 3, 0],
            [1, 0, 4, 0],
        ], device=device)
        v = torch.tensor([[3, 3, 3], [2, 2, 2], [4, 4, 4], [1, 1, 1]], dtype=dtype, device=device)
        x = self.sparse_tensor(i, v, torch.Size([3, 4, 5, 3]))
        exp_i = self.index_tensor([
            [0, 1, 2, 2],
            [0, 0, 0, 3],
            [0, 0, 1, 4],
        ], device=device)
        exp_v = torch.tensor([[2, 2, 2], [1, 1, 1], [3, 3, 3], [4, 4, 4]], dtype=dtype, device=device)
        test_tensor(x, exp_i, exp_v)

        i = self.index_tensor([
            [2, 0, 2, 1],
            [0, 0, 3, 0],
            [1, 0, 4, 0],
        ], device=device)
        v = torch.empty([4, 3, 0], dtype=dtype, device=device)
        x = self.sparse_tensor(i, v, torch.Size([3, 4, 5, 3, 0]))
        exp_i = self.index_tensor([
            [0, 1, 2, 2],
            [0, 0, 0, 3],
            [0, 0, 1, 4],
        ], device=device)
        exp_v = torch.empty([4, 3, 0], dtype=dtype, device=device)
        test_tensor(x, exp_i, exp_v)

        # Duplicate indices
        i = self.index_tensor([
            [0, 0, 2, 0],
            [0, 0, 3, 0],
            [0, 0, 4, 0],
        ], device=device)
        v = torch.tensor([[3, 2, 3], [2, 1, 1], [4, 3, 4], [1, 1, 1]], dtype=dtype, device=device)
        x = self.sparse_tensor(i, v, torch.Size([3, 4, 5, 3]))
        exp_i = self.index_tensor([
            [0, 2],
            [0, 3],
            [0, 4],
        ], device=device)
        exp_v = torch.tensor([[6, 4, 5], [4, 3, 4]], dtype=dtype, device=device)
        test_tensor(x, exp_i, exp_v)

        i = self.index_tensor([
            [0, 0, 2, 0],
            [0, 0, 3, 0],
            [0, 0, 4, 0],
        ], device=device)
        v = torch.empty([4, 3, 0], dtype=dtype, device=device)
        x = self.sparse_tensor(i, v, torch.Size([3, 4, 5, 3, 0]))
        exp_i = self.index_tensor([
            [0, 2],
            [0, 3],
            [0, 4],
        ], device=device)
        exp_v = torch.empty([2, 3, 0], dtype=dtype, device=device)
        test_tensor(x, exp_i, exp_v)

    @coalescedonoff
    @dtypes(torch.double, torch.cdouble)
    def test_clone(self, device, dtype, coalesced):
        def test_shape(sparse_dims, nnz, with_size):
            x = self._gen_sparse(sparse_dims, nnz, with_size, dtype, device, coalesced)[0]
            if not coalesced:
                self.assertFalse(x.is_coalesced())
                y = x.clone()
                self.assertFalse(y.is_coalesced())
            x = x.coalesce()
            self.assertTrue(x.is_coalesced())
            y = x.clone()
            self.assertTrue(y.is_coalesced())

        test_shape(4, 20, 5)
        test_shape(3, 10, [100, 100, 100, 5, 5, 5, 0])
        test_shape(3, 0, [0, 0, 100, 5, 5, 5, 0])

    @coalescedonoff
    @dtypes(torch.double, torch.cdouble, torch.bfloat16)
    @precisionOverride({torch.bfloat16: 2e-2})
    def test_Sparse_to_Sparse_copy_(self, device, dtype, coalesced):
        # This is for testing torch.copy_(SparseTensor, SparseTensor)
        sparse_dims = 3
        nnz = 10
        sizes = [2, 3, 4, 5]  # hybrid sparse
        x1, _, _ = self._gen_sparse(sparse_dims, nnz, sizes, dtype, device, coalesced)
        x2, _, _ = self._gen_sparse(sparse_dims, nnz + 10, sizes, dtype, device, coalesced)

        # test copy
        x2_dense = x2.to_dense()
        x1.copy_(x2)
        self.assertEqual(x2_dense, x1.to_dense())

        # test type conversion (when x1.copy_(x2), x1.dtype should stay the same)
        x1 = x1.to(torch.float32)

        x2 = x2.to(torch.float16)
        x1_dtype = x1.dtype
        x1.copy_(x2)
        self.assertEqual(x1_dtype, x1.dtype)

        x2 = x2.to(torch.float64)
        x1_dtype = x1.dtype
        x1.copy_(x2)
        self.assertEqual(x1_dtype, x1.dtype)

        # test no broadcast
        self.assertRaises(RuntimeError, lambda: x1.copy_(x2.narrow_copy(0, 0, 1)))

        # test raise error on copy_() between dense and sparse Tensors
        self.assertRaises(RuntimeError, lambda: x1.copy_(torch.randn(5, 5)))

        # test autograd
        x1, _, _ = self._gen_sparse(sparse_dims, nnz, sizes, dtype, device, coalesced)
        x2, _, _ = self._gen_sparse(sparse_dims, nnz + 10, sizes, dtype, device, coalesced)
        x2.requires_grad_(True)
        x1.copy_(x2)
        y = x1 * 2
        x2_clone = x2.clone()
        y.backward(x2_clone)
        expected_grad = x2_clone * 2
        self.assertEqual(expected_grad.to_dense(), x2.grad.to_dense())
        self.assertEqual(None, x1.grad)

    @coalescedonoff
    @unittest.skipIf(torch.cuda.device_count() < 2, "no multi-GPU")
    @dtypes(torch.double, torch.cdouble)
    def test_Sparse_to_Sparse_copy_multi_gpu(self, device, dtype, coalesced):
        # This is for testing torch.copy_(SparseTensor, SparseTensor) across GPU devices
        sparse_dims = 3
        nnz = 10
        sizes = [2, 3, 4, 5]  # hybrid sparse
        x1, _, _ = self._gen_sparse(sparse_dims, nnz, sizes, dtype, device, coalesced)
        x2, _, _ = self._gen_sparse(sparse_dims, nnz + 10, sizes, dtype, device, coalesced)
        x1 = x1.to('cuda:0')

        def test_cross_device(x1, x2):
            x1_device = x1.device
            x1.copy_(x2)
            self.assertEqual(x2.to('cuda:0').to_dense(), x1.to_dense())
            self.assertEqual(x1_device, x1.device)

        test_cross_device(x1, x2.to('cuda:1'))  # test across gpu devices
        test_cross_device(x1, x2.to('cpu'))  # test between cpu and gpu

        # test autograd
        x2 = x2.to('cuda:1')
        x2.requires_grad_(True)
        x1.copy_(x2)
        y = x1 * 2
        x2_clone = x2.clone().to('cuda:0')
        y.backward(x2_clone)
        expected_grad = x2_clone * 2
        self.assertEqual(expected_grad.to_dense(), x2.grad.to('cuda:0').to_dense())
        self.assertEqual(None, x1.grad)

    @onlyCUDA
    def test_cuda_empty(self, device):
        def test_tensor(x):
            y = x.to(device)
            self.assertEqual(x.sparse_dim(), y.sparse_dim())
            self.assertEqual(x.dense_dim(), y.dense_dim())
            x = y.cpu()
            self.assertEqual(y.sparse_dim(), x.sparse_dim())
            self.assertEqual(y.dense_dim(), x.dense_dim())

        x = torch.sparse.FloatTensor(2, 3, 4)
        test_tensor(x)

        x = torch.sparse.HalfTensor(2, 3, 4)
        test_tensor(x)

        x = torch.cuda.sparse.HalfTensor(2, 3, 4)
        test_tensor(x)

        x = torch.sparse.FloatTensor(2, 3, 4, 0)
        test_tensor(x)

    @coalescedonoff
    @dtypes(torch.double, torch.cdouble)
    def test_transpose(self, device, dtype, coalesced):
        def test_shape(sparse_dims, nnz, with_size):
            x = self._gen_sparse(sparse_dims, nnz, with_size, dtype, device, coalesced)[0]
            y = self.safeToDense(x)

            for i, j in itertools.combinations(range(4), 2):
                x = x.transpose_(i, j)
                y = y.transpose(i, j)
                self.assertEqual(self.safeToDense(x), y)

                x = x.transpose(i, j)
                y = y.transpose(i, j)
                self.assertEqual(self.safeToDense(x), y)

        test_shape(4, 6, 3)
        test_shape(4, 3, [7, 7, 7, 3, 3, 3, 0])
        test_shape(4, 0, [0, 0, 7, 3, 3, 3, 0])

    @coalescedonoff
    @dtypes(torch.double, torch.cdouble)
    def test_permute(self, device, dtype, coalesced):
        # trivial checks
        s = torch.rand(3, 3, 3, device=device, dtype=dtype).to_sparse()
        with self.assertRaisesRegex(RuntimeError, "does not match the length"):
            s.permute(dims=(1, 0))
        with self.assertRaisesRegex(RuntimeError, "duplicate dims"):
            s.permute(dims=(1, 1, 1))

        def test_shape(sparse_dims, nnz, with_size):
            ndim = len(with_size)
            valid_sparse_dims = torch.arange(-ndim, -ndim + sparse_dims)
            valid_dense_dims = torch.arange(-ndim + sparse_dims, 0)

            for dims in itertools.permutations(range(-ndim, 0)):
                s = self._gen_sparse(sparse_dims, nnz, with_size, dtype, device, coalesced)[0]
                d = self.safeToDense(s)

                dims_sparse, _ = torch.tensor(dims[:sparse_dims]).sort()
                dims_dense, _ = torch.tensor(dims[sparse_dims:]).sort()

                if (valid_sparse_dims == dims_sparse).all() and (valid_dense_dims == dims_dense).all():
                    # if valid permutation, test for correctness
                    s_permuted = s.permute(dims)
                    self.assertEqual(s_permuted, d.permute(dims))

                    # if s is coalesced, and perm does not touch 0-dim,
                    # the result has to be coalesced as well
                    if dims[0] == 0:
                        self.assertEqual(s_permuted.is_coalesced(), s.is_coalesced())
                    else:
                        self.assertFalse(s_permuted.is_coalesced())

                    gradcheck(lambda t: t.permute(dims).to_dense(), s.requires_grad_(True), check_sparse_nnz=True)
                else:
                    # otherwise check if exception is thrown
                    fail_message = "transpositions between sparse and dense dimensions are not allowed"
                    with self.assertRaisesRegex(RuntimeError, fail_message):
                        s.permute(dims)

        test_shape(2, 3, [2, 3, 4, 5])
        test_shape(2, 3, [2, 2, 0])
        # if nnz=0, it is not true that t == t.to_dense().to_sparse()
        # unless t.sparse_dim == t.dim (i.e. t is not hybrid)
        test_shape(3, 0, [0, 0, 2])

    @coalescedonoff
    @onlyCPU
    @dtypes(torch.double)
    def test_coalesce_transpose_mm(self, device, dtype, coalesced):
        def test_shape(di, dj, dk, nnz):
            x, _, _ = self._gen_sparse(2, nnz, [dj, di], dtype, device, coalesced)
            y = torch.randn(dj, dk, dtype=dtype, device=device)

            x_coalesced = x.coalesce()
            self.assertTrue(x_coalesced.is_coalesced())

            x_coalesced_t = x_coalesced.t()
            # Transpose is `colasced`-preserving if the indices tensor is empty.
            self.assertEqual(x_coalesced_t.is_coalesced(), di * nnz == 0)

            res = torch.mm(x_coalesced_t, y)
            expected = torch.mm(self.safeToDense(x_coalesced_t), y)
            self.assertEqual(res, expected)

        test_shape(10, 20, 30, 20)
        test_shape(0, 20, 30, 0)
        test_shape(10, 0, 30, 0)
        test_shape(10, 20, 0, 0)
        test_shape(10, 20, 0, 20)

    @skipIfTorchDynamo("https://github.com/pytorch/torchdynamo/issues/1166")
    @dtypes(torch.double, torch.cdouble)
    def test_t_empty(self, device, dtype):
        def test_in_place(x):
            shape_original = x.shape
            x.t_()
            self.assertEqual(torch.Size([shape_original[1], shape_original[0]]), x.size())
            self.assertEqual(0, x._indices().numel())
            self.assertEqual(0, x._values().numel())
            self.assertEqual(x.sparse_dim(), 2)
            self.assertEqual(x.dense_dim(), 0)

        def test_not_in_place(x):
            shape_original = x.shape
            y = x.t()
            self.assertEqual(torch.Size([shape_original[1], shape_original[0]]), y.size())
            self.assertEqual(0, y._indices().numel())
            self.assertEqual(0, y._values().numel())
            self.assertEqual(x.sparse_dim(), 2)
            self.assertEqual(x.dense_dim(), 0)

        x = self.sparse_empty(2, 3, dtype=dtype, device=device)
        test_in_place(x)
        test_not_in_place(x)

        x = self.sparse_empty(2, 0, dtype=dtype, device=device)
        test_in_place(x)
        test_not_in_place(x)

    @coalescedonoff
    @dtypes(torch.double, torch.cdouble)
    def test_add_zeros(self, device, dtype, coalesced):
        def test_shape(sparse_dims, nnz, sizes):
            x, _, _ = self._gen_sparse(sparse_dims, nnz, sizes, dtype, device, coalesced)
            zeros = torch.zeros(sizes, layout=torch.sparse_coo).to(x.device)
            r1 = zeros + x
            r2 = x + zeros
            self.assertEqual(r1, x)
            self.assertEqual(r2, x)

        test_shape(1, 20, [1])
        test_shape(4, 20, [3, 17, 19, 5])
        test_shape(2, 20, [3, 17, 19, 5])
        test_shape(2, 20, [3, 17, 19, 0])

    @dtypes(torch.double, torch.cdouble)
    def test_add_sub_nnz(self, device, dtype):
        # nnz should not grow unbounded (gh-34964)
        x = torch.randn(10, dtype=dtype, device=device).to_sparse()
        x.add_(x)
        x.add_(x)
        self.assertLessEqual(x._nnz(), 10)

        x.sub_(2 * x)
        x.sub_(2 * x)
        self.assertLessEqual(x._nnz(), 10)

    @coalescedonoff
    @dtypes(torch.double, torch.cdouble)
    def test_cat(self, device, dtype, coalesced):
        # shapes: list of tuples (sparse_dims, nnz, sizes)
        def test_shapes(shapes, dim, fail_message=None):
            inputs = [self._gen_sparse(shape[0], shape[1], shape[2], dtype, device, coalesced)[0]
                      for shape in shapes]
            if fail_message:
                with self.assertRaisesRegex(RuntimeError, fail_message):
                    torch.cat(inputs, dim)
            else:
                result = torch.cat(inputs, dim)
                dense_result = torch.cat([t.to_dense() for t in inputs], dim)
                self.assertEqual(dense_result, result.to_dense())

        test_shapes(
            [(3, 10, [2, 3, 4]), (3, 10, [2, 1, 4]), (3, 10, [2, 4, 4])], 1)

        # mismatched sizes
        test_shapes([(3, 10, [2, 3, 4]), (3, 10, [2, 1, 4])], 0,
                    "All tensors must have the same shape: \\[2, 3, 4].*\\[2, 1, 4]")
        # hybrid sparse/dense
        test_shapes(
            [(2, 10, [2, 3, 4]), (2, 10, [2, 1, 4]), (2, 10, [2, 4, 4])], 1)
        # cat along dense dim
        test_shapes([(2, 10, [2, 3, 4]), (2, 10, [2, 3, 7])], 2)
        test_shapes([(1, 10, [2, 3, 4]), (1, 10, [2, 3, 4])], 1)
        test_shapes([(1, 10, [2, 3, 4]), (1, 10, [2, 3, 4])], 2)
        # mismatched dimensions
        test_shapes([(2, 10, [2, 3, 4]), (3, 10, [2, 3, 4])], 0,
                    "All tensors must have the same.*2, 1, but tensor at position 1 has 3, 0.")
        # wrapped dimension
        test_shapes(
            [(3, 10, [2, 3, 4]), (3, 10, [2, 1, 4]), (3, 10, [2, 4, 4])], -2)

        # sparse with dense
        sp = self._gen_sparse(3, 10, [2, 3, 4], dtype, device, coalesced)[0]
        dn = sp.to_dense()
        with self.assertRaisesRegex(RuntimeError,
                                    "Concatenating sparse tensors, but a dense tensor was found at position 1."):
            torch.cat((sp, dn))

    @coalescedonoff
    @dtypes(torch.double, torch.cdouble)
    def test_unsqueeze(self, device, dtype, coalesced):
        def test_shape(sparse_dims, nnz, sizes, unsqueeze_dim, fail_message=None):
            x, _, _ = self._gen_sparse(sparse_dims, nnz, sizes, dtype, device, coalesced)
            if fail_message:
                with self.assertRaisesRegex(IndexError, fail_message):
                    torch.unsqueeze(x, unsqueeze_dim)
            else:
                result = torch.unsqueeze(x, unsqueeze_dim)
                dense_result = torch.unsqueeze(x.to_dense(), unsqueeze_dim)
                self.assertEqual(dense_result, result.to_dense())

        # basic case
        test_shape(3, 10, [5, 7, 11], 0)

        # hybrid sparse/dense, unsqueeze along sparse dim
        test_shape(3, 10, [5, 7, 11, 13, 17], 0)
        test_shape(3, 10, [5, 7, 11, 13, 17], 3)

        # unsqueeze along dense dimensions
        test_shape(3, 10, [5, 7, 11, 13, 17], 4)
        test_shape(3, 10, [5, 7, 11, 13, 17], 5)

        # wrapped dimensions
        test_shape(3, 10, [5, 7, 11, 13, 17], -1)
        test_shape(3, 10, [5, 7, 11, 13, 17], -6)

        # bounds
        test_shape(3, 10, [5, 7, 11, 13, 17], -7, "Dimension out of range")
        test_shape(3, 10, [5, 7, 11, 13, 17], 6, "Dimension out of range")

    @coalescedonoff
    @dtypes(torch.double, torch.cdouble)
    def test_select(self, device, dtype, coalesced):
        def test_shape(sparse_dims, nnz, sizes, select_dim, select_index, fail_message=None):
            x, _, _ = self._gen_sparse(sparse_dims, nnz, sizes, dtype, device, coalesced)
            if fail_message:
                with self.assertRaisesRegex(IndexError, fail_message):
                    torch.select(x, select_dim, select_index)
            else:
                result = torch.select(x, select_dim, select_index)
                if result.is_sparse:
                    result = result.to_dense()
                dense_result = torch.select(x.to_dense(), select_dim, select_index)
                self.assertEqual(dense_result, result)


        sizes = [5, 7, 11, 13, 17]
        # hybrid sparse/dense, select sparse dim, result is dense
        for i in range(sizes[0]):
            test_shape(1, 10, sizes, 0, i)
        test_shape(1, 10, sizes, 0, sizes[0] + 1, r'select[(][)][:] index \d out of range.*')

        # hybrid sparse/dense, select sparse dim, result is sparse
        for d in range(3):
            for i in range(sizes[d]):
                test_shape(3, 10, sizes, d, i)

        # hybrid sparse/dense, select dense dim, result is sparse
        for d in range(1, 3):
            for i in range(sizes[d]):
                test_shape(1, 10, sizes, d, i)

    @dtypes(*integral_types())
    def test_select_no_type_promotion(self, device, dtype):
        # see https://github.com/pytorch/pytorch/issues/82150
        idx = torch.tensor([[0, 0, 0, 1, 1, 1], [0, 0, 0, 1, 1, 1]])
        val = torch.ones(6, dtype=dtype)
        s = torch.sparse_coo_tensor(idx, val, size=(3, 3))

        for t in (s, s * torch.tensor(0, dtype=dtype)):
            # empty checks
            self.assertEqual(t.dtype, t[2].dtype)
            self.assertEqual(t.dtype, t[0, 1].dtype)
            # sum should not promote
            self.assertEqual(t.dtype, t[0, 0].dtype)
            self.assertEqual(t.dtype, t[1, 1].dtype)

    @coalescedonoff
    @dtypes(torch.double, torch.cdouble)
    def test_index_select(self, device, dtype, coalesced):
        def test_shape(sparse_dims, nnz, sizes, select_dim, select_index, fail_message=None):
            if isinstance(select_index, int):
                select_index = [select_index]
            if isinstance(select_index, list):
                select_index = torch.tensor(select_index, device=device, dtype=torch.long)
            x, _, _ = self._gen_sparse(sparse_dims, nnz, sizes, dtype, device, coalesced)
            if fail_message:
                with self.assertRaisesRegex(IndexError, fail_message):
                    torch.index_select(x, select_dim, select_index)
            else:
                result = torch.index_select(x, select_dim, select_index)
                if result.is_sparse:
                    result = result.to_dense()
                dense_result = torch.index_select(x.to_dense(), select_dim, select_index)
                self.assertEqual(dense_result, result)

        sizes = [5, 7, 11, 13, 17]
        for d in range(len(sizes)):
            for index in [0, sizes[d] - 1, [0, sizes[d] // 2, sizes[d] - 1]]:
                test_shape(1, 10, sizes, d, index)
                test_shape(len(sizes) // 2, 10, sizes, d, index)
                test_shape(len(sizes), 10, sizes, d, index)

    def _test_index_select_exhaustive_index(self, sizes, dims, device, dtype, coalesced):
        t = make_tensor(sizes, dtype=dtype, device=device)
        t_sparse = t.to_sparse().coalesce() if coalesced else t.to_sparse()
        t_small_sparse, _, _ = self._gen_sparse(len(sizes), 2, sizes, dtype, device, coalesced)
        t_small = t_small_sparse.to_dense()
        for d in dims:
            # NOTE: indices are negative
            idx_dim_d_range = list(range(-sizes[d], 0))
            for idx_len in range(sizes[d], sizes[d] + 1):
                # creates all possible valid indices into dim d of lenght idx_len
                for idx in itertools.product(*itertools.repeat(idx_dim_d_range, idx_len)):
                    t_idx = torch.tensor(idx, dtype=torch.long, device=device)

                    # NOTE: index_select for dense does not support negative indices,
                    # hence + sizes[d]. See https://github.com/pytorch/pytorch/issues/76347

                    # tests the nnz > sizes[d] branch
                    dense_result = t.index_select(d, t_idx + sizes[d])
                    sparse_result = t_sparse.index_select(d, t_idx)
                    self.assertEqual(dense_result, sparse_result)

                    # tests the nnz <= sizes[d] branch
                    small_dense_result = t_small.index_select(d, t_idx + sizes[d])
                    small_sparse_result = t_small_sparse.index_select(d, t_idx)
                    self.assertEqual(small_dense_result, small_sparse_result)

    @coalescedonoff
    @dtypes(torch.double, torch.cdouble)
    def test_index_select_exhaustive_index_small(self, device, dtype, coalesced):
        # will trigger brute-force algo
        self._test_index_select_exhaustive_index((3, 3, 4), range(3), device, dtype, coalesced)

    @coalescedonoff
    @dtypes(torch.double, torch.cdouble)
    def test_index_select_exhaustive_index_large(self, device, dtype, coalesced):
        # will trigger more sophisticated algos
        self._test_index_select_exhaustive_index((100, 50, 3, 3), (2, 3), device, dtype, coalesced)

    @coalescedonoff
    @dtypes(torch.double, torch.cdouble)
    def test_index_select_empty_and_non_contiguous_index(self, device, dtype, coalesced):
        # empty index
        idx_empty = torch.tensor([], dtype=torch.long, device=device)
        t = make_tensor((5, 5), dtype=dtype, device=device)
        res_dense = t.index_select(0, idx_empty)
        res_sparse = t.to_sparse().index_select(0, idx_empty)
        self.assertEqual(res_dense, res_sparse)

        # non-contigous index
        idx = torch.randint(low=0, high=5, size=(10, 2), device=device)[:, 0]

        def run_test(sizes):
            # case nnz > size[d]
            t = make_tensor(sizes, dtype=dtype, device=device)
            res_dense = t.index_select(0, idx)
            res_sparse = t.to_sparse().index_select(0, idx)
            self.assertEqual(res_dense, res_sparse)

            # case nnz <= size[d]
            t_small_sparse, _, _ = self._gen_sparse(len(sizes), 2, sizes, dtype, device, coalesced)
            res_sparse = t_small_sparse.index_select(0, idx)
            res_dense = t_small_sparse.to_dense().index_select(0, idx)
            self.assertEqual(res_dense, res_sparse)

        # brute-force
        run_test((10, 10))
        # more sophisticated algos
        run_test((10, 100, 100))

    @onlyCPU
    @coalescedonoff
    @dtypes(torch.double, torch.cdouble)
    def test_index_select_parallelization(self, device, dtype, coalesced):
        """
        Test with sizes that will trigger parallelization (i.e. with sizes
        that are >= at::internal::GRAIN_SIZE)
        """
        def run_test(nnz, size):
            t_sparse, _, _ = self._gen_sparse(1, nnz, (size,), dtype, device, coalesced)
            t_dense = t_sparse.to_dense()

            # idx_small to (sort) and (binary) search into t_sparse
            idx_small = torch.randint(size, (nnz // 2,), device=device)
            # idx_large to (sort) and (binary) search into idx_large
            # NOTE: when coalesced=True, the (binary) search will be
            # done over t_sparse anyway, as it is already sorted.
            idx_large = torch.randint(size, (nnz * 2,), device=device)
            for idx in (idx_small, idx_large):
                res_dense = t_dense.index_select(0, idx)
                res_sparse = t_sparse.index_select(0, idx)
                self.assertEqual(res_dense, res_sparse)

        # NOTE: GRAIN_SIZE = 32768
        # case nnz <= size[d]
        tlen = 70000  # > 2 * GRAIN_SIZE
        run_test(tlen, tlen)

        # case nnz > size[d]
        run_test(tlen, tlen // 2)

    @onlyCPU
    @coalescedonoff
    @dtypes(torch.double, torch.cdouble)
    def test_mm(self, device, dtype, coalesced):
        def test_shape(di, dj, dk, nnz):
            x, _, _ = self._gen_sparse(2, nnz, [di, dj], dtype, device, coalesced)
            t = torch.randn(di, dk, dtype=dtype, device=device)
            y = torch.randn(dj, dk, dtype=dtype, device=device)
            alpha = random.random()
            beta = random.random()

            res = torch.addmm(t, x, y, beta=beta, alpha=alpha)
            expected = torch.addmm(t, self.safeToDense(x), y, beta=beta, alpha=alpha)
            self.assertEqual(res, expected)

            res = torch.addmm(t, x, y)
            expected = torch.addmm(t, self.safeToDense(x), y)
            self.assertEqual(res, expected)

            res = torch.mm(x, y)
            expected = torch.mm(self.safeToDense(x), y)
            self.assertEqual(res, expected)

        test_shape(10, 100, 100, 20)
        test_shape(100, 1000, 200, 20)
        test_shape(64, 10000, 300, 20)
        test_shape(0, 100, 100, 0)
        test_shape(10, 0, 100, 0)
        test_shape(10, 100, 0, 0)
        test_shape(10, 100, 0, 20)

    @unittest.skipIf(
        IS_WINDOWS and TEST_CUDA,
        "bmm sparse-dense CUDA is not yet supported in Windows, at least up to CUDA 10.1"
    )
    @unittest.skipIf(
        TEST_CUDA and _get_torch_cuda_version() < (10, 1) and not TEST_WITH_ROCM,
        "bmm sparse-dense requires CUDA 10.1 or greater"
    )
    @coalescedonoff
    @dtypes(torch.double)
    def test_bmm(self, device, dtype, coalesced):
        def test_shape(num_mats, dim_i, dim_j, dim_k, nnz):
            a_list = []
            b_list = []
            for mat_idx in range(num_mats):
                a_mat = self._gen_sparse(2, nnz, [dim_i, dim_j], dtype, device, coalesced)[0]
                b_mat = torch.randn([dim_j, dim_k], dtype=dtype, device=device)
                a_list.append(a_mat)
                b_list.append(b_mat)

            a = torch.stack(a_list)
            b = torch.stack(b_list)
            ab = a.bmm(b)

            # Compare each matrix against result from mm()
            for mat_idx in range(num_mats):
                a_mat = a_list[mat_idx]
                b_mat = b_list[mat_idx]
                ab_mat_bmm = ab[mat_idx]
                ab_mat_mm = a_mat.mm(b_mat)
                self.assertEqual(ab_mat_bmm, ab_mat_mm)

        test_shape(10, 10, 100, 99, 20)
        test_shape(10, 100, 1000, 200, 20)
        test_shape(10, 64, 10000, 300, 20)
        test_shape(10, 0, 100, 99, 0)
        test_shape(10, 10, 0, 100, 0)
        test_shape(10, 10, 100, 0, 0)
        test_shape(10, 10, 100, 0, 20)
        test_shape(10, 10, 100, 0, 20)

        a = torch.rand([10, 23, 32], dtype=dtype, device=device)
        a[3] = torch.zeros(23, 32, dtype=dtype, device=device)
        a[6] = torch.zeros(23, 32, dtype=dtype, device=device)
        a = a.to_sparse()
        b = torch.rand([10, 32, 10], dtype=dtype, device=device)
        b[4] = torch.zeros(32, 10, dtype=dtype, device=device)
        b[6] = torch.zeros(32, 10, dtype=dtype, device=device)
        ab = a.bmm(b)
        for mat_idx in range(ab.size(0)):
            ab_mat = ab[mat_idx]
            ab_mat_check = a[mat_idx].mm(b[mat_idx])
            self.assertEqual(ab_mat, ab_mat_check)

        ab_traspose_check = b.transpose(1, 2).to_sparse().bmm(
            a.transpose(1, 2).to_dense()
        ).transpose(1, 2)
        self.assertEqual(ab, ab_traspose_check)

    @onlyCUDA
    @coalescedonoff
    @dtypes(torch.double)
    @unittest.skipIf(
        IS_WINDOWS,
        "bmm sparse-dense CUDA is not yet supported in Windows, at least up to CUDA 10.1"
    )
    @unittest.skipIf(
        _get_torch_cuda_version() < (10, 1) and not TEST_WITH_ROCM,
        "bmm sparse-dense requires CUDA 10.1 or greater"
    )
    def test_bmm_deterministic(self, device, dtype, coalesced):
        def test_shape(num_mats, dim_i, dim_j, dim_k, nnz):
            a_list = []
            b_list = []
            for mat_idx in range(num_mats):
                a_list.append(self._gen_sparse(2, nnz, [dim_i, dim_j], dtype, device, coalesced)[0])
                b_list.append(torch.randn([dim_j, dim_k], dtype=dtype, device=device))

            a = torch.stack(a_list).cuda()
            b = torch.stack(b_list).cuda()
            with DeterministicGuard(torch.are_deterministic_algorithms_enabled()):
                torch.use_deterministic_algorithms(False)
                ab_nondeterministic = torch.bmm(a, b)
                torch.use_deterministic_algorithms(True)
                ab_deterministic = torch.bmm(a, b)
            diff_abs = (ab_deterministic - ab_nondeterministic).abs()
            diff_rel = diff_abs / ab_deterministic.abs()
            diff_rel[torch.isnan(diff_rel)] = 0

            # deterministic and non-deterministic results should either be
            # equal or within a small relative difference
            equal_abs_or_rel = diff_abs.eq(0).logical_or(diff_rel.lt(0.001))
            self.assertTrue(equal_abs_or_rel.all())

        test_shape(10, 10, 100, 99, 20)
        test_shape(10, 100, 1000, 200, 20)
        test_shape(10, 64, 10000, 300, 20)
        test_shape(10, 0, 100, 99, 0)
        test_shape(10, 10, 0, 100, 0)
        test_shape(10, 10, 100, 0, 0)
        test_shape(10, 10, 100, 0, 20)
        test_shape(10, 10, 100, 0, 20)

    @onlyCUDA
    @unittest.skipIf(
        not IS_WINDOWS or _get_torch_cuda_version() >= (11, 0),
        "this test ensures bmm sparse-dense CUDA gives an error when run on Windows with CUDA < 11.0"
    )
    @dtypes(torch.double)
    def test_bmm_windows_error(self, device, dtype):
        a = torch.rand(2, 2, 2, dtype=dtype).to_sparse().cuda()
        b = torch.rand(2, 2, 2, dtype=dtype).cuda()
        with self.assertRaisesRegex(
                RuntimeError,
                "bmm sparse-dense CUDA is not supported on Windows with cuda before 11.0"):
            ab = a.bmm(b)

    @onlyCUDA
    @skipIfRocm
    @unittest.skipIf(
        _get_torch_cuda_version() >= (10, 1),
        "this test ensures bmm gives error if CUDA version is less than 10.1"
    )
    @dtypes(torch.double)
    def test_bmm_cuda_version_error(self, device, dtype):
        a = torch.rand(2, 2, 2, dtype=dtype).to_sparse().cuda()
        b = torch.rand(2, 2, 2, dtype=dtype).cuda()
        with self.assertRaisesRegex(
                RuntimeError,
                "bmm sparse-dense requires CUDA 10.1 or greater"):
            ab = a.bmm(b)

    @onlyCPU
    @coalescedonoff
    @dtypes(torch.double, torch.cdouble)
    def test_saddmm(self, device, dtype, coalesced):
        def test_shape(di, dj, dk, nnz):
            x = self._gen_sparse(2, nnz, [di, dj], dtype, device, coalesced)[0]
            t = self._gen_sparse(2, nnz, [di, dk], dtype, device, coalesced)[0]
            y = torch.randn(dj, dk, dtype=dtype, device=device)
            alpha = random.random()
            beta = random.random()

            res = torch.saddmm(t, x, y, beta=beta, alpha=alpha)
            expected = torch.addmm(self.safeToDense(t), self.safeToDense(x), y, beta=beta, alpha=alpha)
            self.assertEqual(self.safeToDense(res), expected)

            res = torch.saddmm(t, x, y)
            expected = torch.addmm(self.safeToDense(t), self.safeToDense(x), y)
            self.assertEqual(self.safeToDense(res), expected)

            res = torch.smm(x, y)
            expected = torch.mm(self.safeToDense(x), y)
            self.assertEqual(self.safeToDense(res), expected)

        test_shape(7, 5, 3, 20)
        test_shape(1000, 100, 100, 20)
        test_shape(3000, 64, 300, 20)
        test_shape(0, 100, 100, 0)
        test_shape(1000, 0, 100, 0)
        test_shape(1000, 100, 0, 0)

    @onlyCPU
    @coalescedonoff
    @dtypes(torch.double, torch.cdouble)
    def test_sspaddmm(self, device, dtype, coalesced):

        def test_shape(di, dj, dk, nnz):
            x = self._gen_sparse(2, nnz, [di, dj], dtype, device, coalesced)[0]
            t = self._gen_sparse(2, nnz, [di, dk], dtype, device, coalesced)[0]
            y = torch.randn(dj, dk, dtype=dtype, device=device)
            alpha = random.random()
            beta = random.random()

            res = t.sspaddmm(x, y, beta=beta, alpha=alpha)
            expected = torch.addmm(self.safeToDense(t), self.safeToDense(x), y, beta=beta, alpha=alpha)
            self.assertEqual(self.safeToDense(res), expected)

            res = t.sspaddmm(x, y)
            expected = torch.addmm(self.safeToDense(t), self.safeToDense(x), y)
            self.assertEqual(self.safeToDense(res), expected)

        test_shape(7, 5, 3, 20)
        test_shape(1000, 100, 100, 20)
        test_shape(3000, 64, 300, 20)
        test_shape(0, 100, 100, 0)
        test_shape(1000, 0, 100, 0)
        test_shape(1000, 100, 0, 0)

        # Test code from issue https://github.com/pytorch/pytorch/issues/45113
        batch_size, input_size, hidden_size = 5, 3, 7

        # Create coalesced sparse tensor with non-contiguous indices
        weight = torch.randn(hidden_size, input_size, dtype=dtype, device=device).to_sparse()
        self.assertTrue(weight.is_coalesced())
        non_contig_indices = weight.indices().mT.contiguous().mT
        weight = torch.sparse_coo_tensor(
            indices=non_contig_indices, values=weight.values(), size=weight.shape)
        weight._coalesced_(True)
        self.assertFalse(weight._indices().is_contiguous())
        # Create un/coalesced sparse tensor
        bias = torch.randn((hidden_size, 1), dtype=dtype, device=device).to_sparse()
        bias = torch.cat([bias] * batch_size, dim=1)

        if coalesced:
            bias = bias.coalesce()

        x = torch.randn(input_size, batch_size, dtype=dtype, device=device)
        res = bias.sspaddmm(weight, x)

        true_result = (bias.to_dense() + torch.matmul(weight.to_dense(), x)).to_sparse()
        self.assertEqual(self.safeToDense(res), self.safeToDense(true_result))

    @coalescedonoff
    @unittest.skip("See https://github.com/pytorch/pytorch/issues/73145")
    @dtypes(torch.double, torch.cdouble, torch.bfloat16)
    def test_sparse_addmm(self, device, dtype, coalesced):
        def test_shape(m, n, p, nnz, broadcast, alpha_beta=None):
            if alpha_beta is None:
                alpha = random.random()
                beta = random.random()
            else:
                alpha, beta = alpha_beta
            if broadcast:
                D1 = make_tensor((), dtype=dtype, device=device, requires_grad=True)
            else:
                D1 = make_tensor([n, p], dtype=dtype, device=device, requires_grad=True)
            D2 = make_tensor([m, p], dtype=dtype, device=device, requires_grad=True)
            S = self._gen_sparse(2, nnz, [n, m], dtype, device, coalesced)[0]
            S_dense = S.to_dense().requires_grad_(True)
            S.requires_grad_(True)
            Y = torch.sparse.addmm(D1, S, D2, beta=beta, alpha=alpha)
            Y_dense = torch.addmm(D1, S_dense, D2, beta=beta, alpha=alpha)
            self.assertEqual(Y, Y_dense)

            def fn(S, D1, D2, beta=beta, alpha=alpha):
                return torch.sparse.addmm(D1, S, D2, beta=beta, alpha=alpha)
            gradcheck(fn, (S, D1, D2), check_sparse_nnz=True)

        test_shape(7, 8, 9, 20, False, None)
        test_shape(7, 8, 9, 20, True, None)
        test_shape(7, 8, 9, 20, False, (1, 0))
        test_shape(7, 8, 9, 20, True, (1, 0))
        test_shape(7, 8, 9, 20, False, (1, 1))
        test_shape(7, 8, 9, 20, True, (1, 1))

    @coalescedonoff
    @dtypes(torch.double)
    def test_sparse_mm(self, device, dtype, coalesced):
        def test_shape(d1, d2, d3, nnz, transposed):
            if transposed:
                D = torch.randn(d3, d2, dtype=dtype,
                                device=device).t_().requires_grad_(True)
            else:
                D = torch.randn(d2, d3, dtype=dtype, device=device).requires_grad_(True)
            S = self._gen_sparse(2, nnz, [d1, d2], dtype, device, coalesced)[0]
            S_dense = S.to_dense().requires_grad_(True)
            S.requires_grad_(True)
            self.assertEqual(torch.sparse.mm(S, D), torch.mm(S_dense, D))

            def fn(S, D):
                return torch.sparse.mm(S, D)
            gradcheck(fn, (S, D), check_sparse_nnz=True)

        test_shape(7, 8, 9, 20, False)
        test_shape(7, 8, 9, 20, True)

    @coalescedonoff
    @dtypes(torch.double)
    def test_sparse_mul(self, device, dtype, coalesced):
        # https://github.com/pytorch/pytorch/issues/79914
        a = torch.tensor([[0., 1]], dtype=dtype, device=device).to_sparse().requires_grad_(True)
        b = torch.tensor([[0., 1]], dtype=dtype, device=device).to_sparse().requires_grad_(True)
        gradcheck(lambda x, y: torch.sparse.sum(x * y).to_dense(), [a, b], check_sparse_nnz=True)

        def test_shape(sparse_dims, nnz, with_shape):
            a = self._gen_sparse(sparse_dims, nnz, with_shape, dtype, device, coalesced)[0].requires_grad_(True)
            b = self._gen_sparse(sparse_dims, nnz, with_shape, dtype, device, coalesced)[0].requires_grad_(True)

            self.assertEqual((a * b).to_dense(), a.to_dense() * b.to_dense())
            gradcheck(lambda x, y: (x * y).to_dense(), [a, b], check_sparse_nnz=True)
            # Issues with 0-dim indices/values
            gradcheck(lambda x, y: torch.sparse.sum(x * y).to_dense(), [a, b], check_sparse_nnz=True)

        # TODO: Re-enable these
        # test_shape(2, 3, [2, 3, 4, 5])
        # test_shape(2, 3, [2, 2, 0])

    @coalescedonoff
    @dtypes(torch.double)
    def test_dsmm(self, device, dtype, coalesced):
        def test_shape(di, dj, dk, nnz):
            x = self._gen_sparse(2, nnz, [di, dj], dtype, device, coalesced)[0]
            y = self.randn(dj, dk, dtype=dtype, device=device)

            res = torch.dsmm(x, y)
            expected = torch.mm(self.safeToDense(x), y)
            self.assertEqual(res, expected)

        test_shape(7, 5, 3, 20)
        test_shape(1000, 100, 100, 20)
        test_shape(3000, 64, 300, 20)
        test_shape(0, 100, 100, 0)
        test_shape(1000, 0, 100, 0)
        test_shape(1000, 100, 0, 0)
        test_shape(1000, 100, 0, 20)

    @coalescedonoff
    @dtypes(torch.double)
    def test_hsmm(self, device, dtype, coalesced):
        def test_shape(di, dj, dk, nnz):
            x = self._gen_sparse(2, nnz, [di, dj], dtype, device, coalesced)[0]
            y = self.randn(dj, dk, dtype=dtype, device=device)

            res = torch.hsmm(x, y)
            expected = torch.mm(self.safeToDense(x), y)
            self.assertEqual(res.to_dense(), expected)

        test_shape(7, 5, 3, 20)
        test_shape(1000, 100, 100, 20)
        test_shape(3000, 64, 300, 20)
        test_shape(0, 100, 100, 0)
        test_shape(1000, 0, 100, 0)
        test_shape(1000, 100, 0, 0)
        test_shape(1000, 100, 0, 20)

    @coalescedonoff
    @dtypes(torch.double)
    def test_spadd(self, device, dtype, coalesced):

        def _test_spadd_shape(nnz, shape_i, shape_v=None):
            shape = shape_i + (shape_v or [])
            x, _, _ = self._gen_sparse(len(shape_i), nnz, shape, dtype, device, coalesced)
            y = self.randn(*shape, dtype=dtype, device=device)
            r = random.random()

            res = torch.add(y, x, alpha=r)
            expected = y + r * self.safeToDense(x)

            self.assertEqual(res, expected)

            # Non contiguous dense tensor
            s = list(shape)
            s[0] = shape[-1]
            s[-1] = shape[0]
            y = self.randn(*s, dtype=dtype, device=device)
            y.transpose_(0, len(s) - 1)
            r = random.random()

            res = torch.add(y, x, alpha=r)
            expected = y + r * self.safeToDense(x)

            self.assertEqual(res, expected)

            x, i, v = self._gen_sparse(len(shape_i), nnz, shape, dtype, device, coalesced)
            nnz = i.size(1)

            # Non contiguous sparse indices tensor
            x_ = self.sparse_tensor(i[:, ::2], v[:(nnz + 1) // 2], x.shape, dtype=dtype, device=device)
            res = torch.add(y, x_, alpha=r)
            expected = y + r * self.safeToDense(x_)
            self.assertEqual(res, expected)

            # Non contiguous sparse values tensor

            x_ = self.sparse_tensor(i[:, :(nnz + 1) // 2], v[::2], x.shape, dtype=dtype, device=device)
            res = torch.add(y, x_, alpha=r)
            expected = y + r * self.safeToDense(x_)
            self.assertEqual(res, expected)

            # Non contiguous sparse indices and values tensors
            x_ = self.sparse_tensor(i[:, 1::2], v[1::2], x.shape, dtype=dtype, device=device)
            res = torch.add(y, x_, alpha=r)
            expected = y + r * self.safeToDense(x_)
            self.assertEqual(res, expected)

        def _test_spadd():
            _test_spadd_shape(10, [5, 6])
            _test_spadd_shape(10, [10, 10, 10])
            _test_spadd_shape(10, [50, 30, 20])
            _test_spadd_shape(10, [5, 5, 5, 5, 5, 5])
            _test_spadd_shape(0, [0, 30, 20])
            _test_spadd_shape(0, [50, 0, 20])
            _test_spadd_shape(0, [50, 30, 0])

        def _test_spadd_hybrid():
            _test_spadd_shape(10, [5, 6], [2, 3])
            _test_spadd_shape(10, [10, 10, 10], [3])
            _test_spadd_shape(10, [50, 30, 20], [2])
            _test_spadd_shape(10, [5, 5, 5, 5, 5, 5], [2])
            _test_spadd_shape(0, [0, 30, 20], [2, 0])
            _test_spadd_shape(0, [50, 0, 20], [2, 0])
            _test_spadd_shape(0, [50, 30, 0], [2, 0])
            _test_spadd_shape(10, [50, 30, 20], [2, 0])

        _test_spadd()
        _test_spadd_hybrid()

    @onlyCUDA
    @coalescedonoff
    @dtypes(torch.double, torch.cdouble)
    def test_sparse_add_out_bfloat16(self, device, dtype, coalesced):
        # fp32
        x, _, _ = self._gen_sparse(3, 5, 10, dtype, device, coalesced)
        y, _, _ = self._gen_sparse(3, 5, 10, dtype, device, coalesced)
        x = x.float().cuda()
        y = y.float().cuda()
        res_fp32 = torch.add(x, y)

        # bfloat16
        x = x.bfloat16()
        y = y.bfloat16()
        res_bf16 = torch.add(x, y)
        res_bf16 = res_bf16.float()  # to compare with reference
        self.assertEqual(res_fp32, res_bf16, atol=1e-2, rtol=0)

    @coalescedonoff
    @dtypes(torch.double, torch.cdouble)
    def test_norm(self, device, dtype, coalesced):
        def test_shape(sparse_dims, nnz, with_size):
            x, _, _ = self._gen_sparse(sparse_dims, nnz, with_size, dtype, device, coalesced)
            y = x.coalesce()
            self.assertEqual(x.norm(), y._values().norm())

        test_shape(3, 10, 100)
        test_shape(4, 10, [100, 100, 100, 5, 5, 5, 0])
        test_shape(4, 0, [0, 0, 100, 5, 5, 5, 0])

        # Unsupported arguments should error
        kwarg_error_pairs = [
            ({'keepdim': True},
             RuntimeError, r'norm_sparse currently does not support keepdim=True'),
            ({'dim': 0},
             RuntimeError, r'norm_sparse currently only supports full reductions'),
            ({'dtype': torch.double, 'p': 'fro'},
             ValueError, r'dtype argument is not supported in frobenius norm'),
            ({'dtype': torch.double, 'p': 0},
             RuntimeError, r"norm_sparse currently does not support 'dtype' argument")
        ]
        x = self._gen_sparse(3, 10, 100, dtype, device, coalesced)[0]
        for kwargs, err, msg in kwarg_error_pairs:
            with self.assertRaisesRegex(err, msg):
                x.norm(**kwargs)

    @coalescedonoff
    @dtypes(torch.double)
    @unittest.skipIf(TEST_WITH_CROSSREF, "fallback triggers cuda device error")
    def test_sparse_sum(self, device, dtype, coalesced):

        def run_tests(S, td=None):
            D = S.coalesce().to_dense().detach().requires_grad_(True)
            if td is None:
                S_sum = torch.sparse.sum(S)
                D_sum = D.sum()
                self.assertEqual(S_sum.item(), D_sum.item())

                def fn(S):
                    res = torch.sparse.sum(S)
                    if res.is_sparse:
                        res = res.to_dense()
                    return res
                gradcheck(fn, (S,), check_sparse_nnz=True)
            else:
                S_sum = torch.sparse.sum(S, td)
                D_sum = D.sum(td)
                self.assertEqual(S_sum.to_dense() if S_sum.is_sparse else S_sum, D_sum)

                def fn(S):
                    res = torch.sparse.sum(S, td)
                    if res.is_sparse:
                        res = res.to_dense()
                    return res
                gradcheck(fn, (S,), check_sparse_nnz=True)

        nnz = 10
        sparse_dims = 2
        with_size = [5, 5, 1, 4]  # use a dense dim = 1 to test for squeeze
        test_dims = []
        for i in range(1, 5):
            test_dims += itertools.combinations(range(len(with_size)), i)

        # https://github.com/pytorch/pytorch/issues/16501
        x = torch.tensor([[1., 0., 0., 1.],
                          [0., 1., 0., 0.],
                          [0., 1., 1., 0.],
                          [0., 1., 0., 2.]], dtype=dtype, device=device).to_sparse()
        self.assertEqual(torch.sparse.sum(x, dim=0), torch.sparse.sum(x, dim=-2))
        self.assertEqual(torch.sum(x.to_dense(), dim=0), torch.sparse.sum(x, dim=0).to_dense())

        S = self._gen_sparse(sparse_dims, nnz, with_size, dtype, device, coalesced)[0]

        # dim out of range
        self.assertRaises(IndexError, lambda: torch.sparse.sum(S, 5))

        # dim 0 appears multiple times in the list of dims
        self.assertRaises(RuntimeError, lambda: torch.sparse.sum(S, [0, 0]))

        # sum an empty tensor
        empty_S = torch.sparse_coo_tensor(size=with_size, dtype=dtype, device=device)
        self.assertEqual(torch.sparse.sum(empty_S, [0]).to_dense(), torch.sum(empty_S.to_dense(), [0]))
        self.assertEqual(torch.sparse.sum(empty_S), torch.tensor(0, dtype=dtype, device=device))
        empty_S.requires_grad_(True)
        empty_S_sum = torch.sparse.sum(empty_S)
        empty_S_sum.backward()
        self.assertEqual(empty_S.grad.to_dense(), empty_S.clone().detach().to_dense())

        # test values().sum()
        S = self._gen_sparse(sparse_dims, nnz, with_size, dtype, device, coalesced)[0]
        run_tests(S.requires_grad_(True))

        for test_dim in test_dims:
            S = self._gen_sparse(sparse_dims, nnz, with_size, dtype, device, coalesced)[0]
            run_tests(S.requires_grad_(True), test_dim)

    def _test_basic_ops_shape(self, nnz_x1, nnz_x2, shape_i, shape_v, dtype, device, coalesced):
        shape = shape_i + (shape_v)
        x1, _, _ = self._gen_sparse(len(shape_i), nnz_x1, shape, dtype, device, coalesced)
        x2, _, _ = self._gen_sparse(len(shape_i), nnz_x2, shape, dtype, device, coalesced)

        y1 = x1 + x2
        y2 = x1.clone()
        y2.add_(x2)
        expected = self.safeToDense(x1) + self.safeToDense(x2)
        self.assertEqual(self.safeToDense(y1), expected)
        self.assertEqual(self.safeToDense(y2), expected)

        y1 = x1 - x2
        y2 = x1.clone()
        y2.sub_(x2)
        expected = self.safeToDense(x1) - self.safeToDense(x2)
        self.assertEqual(self.safeToDense(y1), expected)
        self.assertEqual(self.safeToDense(y2), expected)

        y1 = x1 * x2
        y2 = x1.clone()
        y2.mul_(x2)
        expected = self.safeToDense(x1) * self.safeToDense(x2)
        self.assertEqual(self.safeToDense(y1), expected)
        self.assertEqual(self.safeToDense(y2), expected)

        y1 = x1 * 37.5
        y2 = x1.clone()
        y2.mul_(37.5)
        expected = self.safeToDense(x1) * 37.5
        self.assertEqual(self.safeToDense(y1), expected)
        self.assertEqual(self.safeToDense(y2), expected)

        y1 = x1 / 37.5
        y2 = x1.clone()
        y2.div_(37.5)
        expected = self.safeToDense(x1) / 37.5
        self.assertEqual(self.safeToDense(y1), expected)
        self.assertEqual(self.safeToDense(y2), expected)

        y1 = x1 // 37.5
        y2 = x1.clone()
        y2.floor_divide_(37.5)
        expected = self.safeToDense(x1) // 37.5
        self.assertEqual(self.safeToDense(y1), expected)
        self.assertEqual(self.safeToDense(y2), expected)

        # TODO: add back inplace support
        y1 = x1 ** 2
        y2 = x1.clone()
        y2 = y2.pow(2)
        expected = self.safeToDense(x1) ** 2
        self.assertEqual(self.safeToDense(y1), expected)
        self.assertEqual(self.safeToDense(y2), expected)

        y = x1.clone()
        y.zero_()
        expected = torch.zeros(x1.size(), dtype=dtype, device=device)
        self.assertEqual(self.safeToDense(y), expected)

        self.assertEqual(x1.is_coalesced(), coalesced)
        y = x1.coalesce()
        z = x1.coalesce()
        self.assertEqual(x1.is_coalesced(), coalesced)
        self.assertTrue(y.is_coalesced())
        y._values().add_(1)
        if not x1.is_coalesced():
            # check that coalesce is out of place if the original tensor is not
            # coalesced.
            self.assertEqual(z._values() + 1, y._values())
        else:
            # check that coalesce is in-place if the original tensor is
            # coalesced.
            self.assertEqual(z._values(), y._values())

    @coalescedonoff
    @dtypes(torch.double)
    def test_basic_ops(self, device, dtype, coalesced):

        def _test_basic_ops():
            self._test_basic_ops_shape(9, 12, [5, 6], [], dtype, device, coalesced)
            self._test_basic_ops_shape(9, 12, [10, 10, 10], [], dtype, device, coalesced)
            self._test_basic_ops_shape(9, 12, [50, 30, 20], [], dtype, device, coalesced)
            self._test_basic_ops_shape(9, 12, [5, 5, 5, 5, 5, 5], [], dtype, device, coalesced)
            self._test_basic_ops_shape(0, 12, [10, 10, 10], [], dtype, device, coalesced)
            self._test_basic_ops_shape(9, 0, [10, 10, 10], [], dtype, device, coalesced)
            self._test_basic_ops_shape(0, 0, [10, 10, 10], [], dtype, device, coalesced)
            self._test_basic_ops_shape(0, 0, [10, 10, 0], [], dtype, device, coalesced)
            self._test_basic_ops_shape(0, 0, [], [], dtype, device, coalesced)

        def _test_basic_ops_hybrid():
            self._test_basic_ops_shape(9, 12, [5, 6], [2, 3], dtype, device, coalesced)
            self._test_basic_ops_shape(9, 12, [10, 10, 10], [3], dtype, device, coalesced)
            self._test_basic_ops_shape(9, 12, [50, 30, 20], [2], dtype, device, coalesced)
            self._test_basic_ops_shape(9, 12, [5, 5, 5, 5, 5, 5], [2], dtype, device, coalesced)
            self._test_basic_ops_shape(0, 12, [10, 10, 10], [2], dtype, device, coalesced)
            self._test_basic_ops_shape(9, 0, [10, 10, 10], [2], dtype, device, coalesced)
            self._test_basic_ops_shape(0, 0, [10, 10, 10], [2], dtype, device, coalesced)
            self._test_basic_ops_shape(9, 12, [10, 10, 10], [2, 0], dtype, device, coalesced)
            self._test_basic_ops_shape(0, 12, [10, 10, 10], [2, 0], dtype, device, coalesced)
            self._test_basic_ops_shape(9, 0, [10, 10, 10], [2, 0], dtype, device, coalesced)
            self._test_basic_ops_shape(0, 0, [10, 10, 10], [2, 0], dtype, device, coalesced)
            self._test_basic_ops_shape(0, 0, [10, 10, 0], [2, 0], dtype, device, coalesced)

        _test_basic_ops()
        _test_basic_ops_hybrid()

    @dtypes(torch.double, torch.cdouble)
    def test_add_dense_sparse_mismatch(self, device, dtype):
        def test_shape(dense_size, sparse_dims_shape, dense_dims_shape, sparse_size):
            x = torch.zeros(dense_size, dtype=dtype, device=device)
            sparse_y = self.sparse_tensor(torch.zeros(sparse_dims_shape, dtype=torch.int64, device=device),
                                          torch.randn(dense_dims_shape, dtype=dtype, device=device),
                                          torch.Size(sparse_size))
            with self.assertRaisesRegex(
                    RuntimeError,
                    "add: expected 'self' and 'other' to have same size"):
                x + sparse_y

        test_shape([3, 4], [1, 4], [4, 4, 4], [3, 4, 4])
        test_shape([3, 4, 0], [1, 4], [4, 4, 4, 0], [3, 4, 4, 0])

    @dtypes(torch.double, torch.cdouble)
    def test_add_noncontiguous(self, device, dtype):
        indices = self.index_tensor([[1, 2], [0, 2]], device=device)
        values = torch.tensor([1.], dtype=dtype, device=device).expand(2, 3, 4, 5)
        x = self.sparse_tensor(indices, values, dtype=dtype, device=device)
        assert not x._values().is_contiguous()
        y = x + x
        expected = self.safeToDense(x) + self.safeToDense(x)
        self.assertEqual(self.safeToDense(y), expected)

    def _test_sparse_mask_shape(self, nnz_x1, nnz_x2, shape_i, shape_v, dtype, device, coalesced):
        shape = shape_i + (shape_v or [])
        x1, _, _ = self._gen_sparse(len(shape_i), nnz_x1, shape, dtype, device, coalesced)
        x2, _, _ = self._gen_sparse(len(shape_i), nnz_x2, shape, dtype, device, coalesced)

        y1 = x1 + x2
        y2 = x1.clone()
        y2.add_(x2)
        expected = self.safeToDense(x1) + self.safeToDense(x2)
        self.assertEqual(self.safeToDense(y1), expected)
        self.assertEqual(self.safeToDense(y2), expected)

    @coalescedonoff
    @dtypes(torch.double, torch.cdouble)
    def test_sparse_mask(self, device, dtype, coalesced):
        def _test_sparse_mask_fixed():
            i = self.index_tensor([
                [1, 3, 0, 4],
                [2, 1, 2, 3],
            ], device=device)
            v = torch.tensor([1, 2, 3, 4], dtype=dtype, device=device)
            x = self.sparse_tensor(i, v, torch.Size([5, 4]), dtype=dtype, device=device).coalesce()
            dense = torch.tensor([
                [1, 2, 3, 4],
                [5, 6, 7, 8],
                [9, 10, 11, 12],
                [13, 14, 15, 16],
                [17, 18, 19, 20],
            ], dtype=dtype, device=device)
            exp_v = torch.tensor([7, 14, 3, 20], dtype=dtype, device=device)
            res = dense.sparse_mask(x)
            expected = self.sparse_tensor(i, exp_v, torch.Size([5, 4]), dtype=dtype, device=device)
            self.assertEqual(res.coalesce(), expected.coalesce())

            i = self.index_tensor([
                [1, 3, 0, 4],
                [2, 1, 2, 3],
            ], device=device)
            v = torch.empty([4, 0], dtype=dtype, device=device)
            x = self.sparse_tensor(i, v, torch.Size([5, 4, 0])).coalesce()
            dense = torch.empty([5, 4, 0], dtype=dtype, device=device)
            exp_v = torch.empty([4, 0], dtype=dtype, device=device)
            res = dense.sparse_mask(x)
            expected = self.sparse_tensor(i, exp_v, torch.Size([5, 4, 0]), dtype=dtype, device=device)
            self.assertEqual(res.coalesce(), expected.coalesce())

        _test_sparse_mask_fixed()

        self._test_sparse_mask_shape(9, 12, [5, 6], [], dtype, device, coalesced)
        self._test_sparse_mask_shape(9, 12, [10, 10, 10], [], dtype, device, coalesced)
        self._test_sparse_mask_shape(9, 12, [50, 30, 20], [], dtype, device, coalesced)
        self._test_sparse_mask_shape(9, 12, [5, 5, 5, 5, 5, 5], [], dtype, device, coalesced)
        self._test_sparse_mask_shape(0, 12, [10, 10, 10], [], dtype, device, coalesced)
        self._test_sparse_mask_shape(9, 0, [10, 10, 10], [], dtype, device, coalesced)
        self._test_sparse_mask_shape(0, 0, [10, 10, 10], [], dtype, device, coalesced)
        self._test_sparse_mask_shape(0, 0, [10, 10, 0], [], dtype, device, coalesced)

    @coalescedonoff
    @dtypes(torch.double, torch.cdouble)
    def test_sparse_mask_hybrid(self, device, dtype, coalesced):
        def _test_sparse_mask_hybrid_fixed():
            i = self.index_tensor([
                [1, 3, 0, 4],
                [2, 1, 2, 3],
            ])
            v = torch.tensor([[1, 2], [2, 3], [3, 4], [4, 5]])
            # TODO: This is also testing that, if coalesce is a no-op,
            # the indices don't get permuted. I don't know if we actually
            # want to give this invariant.
            x = self.sparse_tensor(i, v, torch.Size([5, 4, 2])).coalesce()
            dense = torch.tensor([
                [[1, 3], [2, 2], [3, 3], [4, 2]],
                [[5, 7], [6, 7], [7, 9], [8, 9]],
                [[9, 2], [10, 4], [11, 1], [12, 3]],
                [[13, 5], [14, 1], [15, 1], [16, 6]],
                [[17, 7], [18, 2], [19, 7], [20, 1]],
            ])
            res = dense.sparse_mask(x)
            exp_v = torch.tensor([[7, 9], [14, 1], [3, 3], [20, 1]])
            expected = self.sparse_tensor(i, exp_v, torch.Size([5, 4, 2]))
            self.assertEqual(res.coalesce(), expected.coalesce())

            i = self.index_tensor([
                [1, 3, 0, 4],
                [2, 1, 2, 3],
            ])
            v = torch.empty(4, 2, 0)
            x = self.sparse_tensor(i, v, torch.Size([5, 4, 2, 0])).coalesce()
            dense = torch.empty(5, 4, 2, 0)
            res = dense.sparse_mask(x)
            exp_v = torch.empty(4, 2, 0)
            expected = self.sparse_tensor(i, exp_v, torch.Size([5, 4, 2, 0]))
            self.assertEqual(res.coalesce(), expected.coalesce())

        _test_sparse_mask_hybrid_fixed()

        self._test_sparse_mask_shape(9, 12, [5, 6], [2, 3], dtype, device, coalesced)
        self._test_sparse_mask_shape(9, 12, [10, 10, 10], [3], dtype, device, coalesced)
        self._test_sparse_mask_shape(9, 12, [50, 30, 20], [2], dtype, device, coalesced)
        self._test_sparse_mask_shape(9, 12, [5, 5, 5, 5, 5, 5], [2], dtype, device, coalesced)
        self._test_sparse_mask_shape(0, 12, [10, 10, 10], [2], dtype, device, coalesced)
        self._test_sparse_mask_shape(9, 0, [10, 10, 10], [2], dtype, device, coalesced)
        self._test_sparse_mask_shape(0, 0, [10, 10, 10], [2], dtype, device, coalesced)
        self._test_sparse_mask_shape(9, 12, [10, 10, 10], [2, 0], dtype, device, coalesced)
        self._test_sparse_mask_shape(0, 12, [10, 10, 10], [2, 0], dtype, device, coalesced)
        self._test_sparse_mask_shape(9, 0, [10, 10, 10], [2, 0], dtype, device, coalesced)
        self._test_sparse_mask_shape(0, 0, [10, 10, 10], [2, 0], dtype, device, coalesced)
        self._test_sparse_mask_shape(0, 0, [10, 10, 0], [2, 0], dtype, device, coalesced)

    @coalescedonoff
    @dtypes(torch.double, torch.cdouble)
    def test_zeros(self, device, dtype, coalesced):
        def _test_zeros(nnzs, shape, out_shape_i, out_shape_v=None):
            out_shape = out_shape_i + (out_shape_v or [])
            for nnz in nnzs:
                out, _, _ = self._gen_sparse(len(out_shape_i), nnz, out_shape, dtype, device, coalesced)
                torch.zeros(*shape, out=out, dtype=dtype, device=device)
                self.assertEqual(tuple(out.size()), tuple(shape))
                self.assertTrue(out._indices().numel() == out._values().numel() == 0)
                self.assertEqual(out._nnz(), 0)
                self.assertEqual(out.sparse_dim(), len(shape))
                self.assertEqual(out.dense_dim(), 0)

        def test_shape(i_shapes, v_shapes, shape, nnzs):
            for i_dim in range(1, len(i_shapes) + 1):
                for v_dim in range(len(v_shapes) + 1):
                    _test_zeros(nnzs, shape, i_shapes[:i_dim], v_shapes[:v_dim])
        test_shape([2, 3, 4], [3, 4, 5, 6], [2, 3, 4], [9, 12])
        test_shape([0, 3, 4], [3, 4, 5, 6], [2, 3, 4], [0])
        test_shape([2, 3, 4], [0, 4, 5, 6], [2, 3, 4], [9, 12])
        test_shape([2, 3, 4], [3, 4, 5, 6], [2, 3, 0], [9, 12])
        test_shape([0, 3, 4], [3, 4, 5, 6], [2, 3, 0], [0])
        test_shape([2, 3, 4], [0, 4, 5, 6], [2, 3, 0], [9, 12])

    @coalescedonoff
    @dtypes(torch.double, torch.cdouble)
    def test_zeros_like(self, device, dtype, coalesced):
        def _test_zeros_like(nnzs, template_shape_i, template_shape_v=None):
            template_shape_v = template_shape_v or []
            template_shape = template_shape_i + template_shape_v
            for nnz in nnzs:
                t, _, _ = self._gen_sparse(len(template_shape_i), nnz, template_shape, dtype, device, coalesced)
                res = torch.zeros_like(t)
                self.assertEqual(tuple(res.size()), tuple(template_shape))
                self.assertTrue(res._indices().numel() == res._values().numel() == 0)
                self.assertEqual(res._nnz(), 0)
                self.assertEqual(res.sparse_dim(), len(template_shape_i))
                self.assertEqual(res.dense_dim(), len(template_shape_v))

        def test_shape(i_shapes, v_shapes, nnzs):
            for i_dim in range(1, len(i_shapes) + 1):
                for v_dim in range(len(v_shapes) + 1):
                    _test_zeros_like(nnzs, i_shapes[:i_dim], v_shapes[:v_dim])
        test_shape([2, 3, 4], [3, 4, 5, 6], [9, 12])
        test_shape([0, 3, 4], [3, 4, 5, 6], [0])
        test_shape([2, 3, 4], [0, 4, 5, 6], [9, 12])
        test_shape([2, 3, 4], [3, 4, 5, 6], [9, 12])
        test_shape([0, 3, 4], [3, 4, 5, 6], [0])
        test_shape([2, 3, 4], [0, 4, 5, 6], [9, 12])

        sparse_tensor, _, _ = self._gen_sparse(len([2, 3]), 9, [2, 3] + [5, 6], dtype, device, coalesced)
        data = (sparse_tensor, sparse_tensor, sparse_tensor, sparse_tensor.unsqueeze(0))
        mem_formats = [torch.channels_last, torch.contiguous_format, torch.preserve_format, torch.channels_last_3d]
        for x, mem_format in zip(data, mem_formats):

            with self.assertRaisesRegex(RuntimeError, "memory format option is only supported by strided tensors"):
                result = torch.zeros_like(x, memory_format=mem_format)

            result = torch.zeros_like(x, layout=torch.strided, memory_format=mem_format)
            self.assertTrue(result.layout == torch.strided)

        dense_tensor = sparse_tensor.to_dense()
        result = torch.zeros_like(dense_tensor, layout=torch.sparse_coo)
        self.assertEqual(dense_tensor.shape, result.shape)
        self.assertEqual(result.layout, torch.sparse_coo)

        sparse_zeros = torch.zeros(dense_tensor.shape, layout=torch.sparse_coo)
        self.assertEqual(result._indices().shape, sparse_zeros._indices().shape)
        self.assertEqual(result._values().shape, sparse_zeros._values().shape)

    def _assert_sparse_invars(self, t):
        # SparseTensor has the following invariants:
        # - sparse_dim + dense_dim = len(SparseTensor.shape)
        # - SparseTensor._indices().shape = (sparse_dim, nnz)
        # - SparseTensor._values().shape = (nnz, SparseTensor.shape[sparse_dim:])
        self.assertEqual(t.sparse_dim() + t.dense_dim(), len(t.shape))
        self.assertEqual(tuple(t._indices().shape), (t.sparse_dim(), t._nnz()))
        self.assertEqual(tuple(t._values().shape), (t._nnz(), ) + t.shape[t.sparse_dim():])

    def _test_empty_like(self, sparse_tensor, dtype, device, coalesced):

        result = torch.empty_like(sparse_tensor)
        self.assertTrue(result.is_sparse)
        self._assert_sparse_invars(result)
        self.assertEqual(result.shape, sparse_tensor.shape)
        self.assertEqual(result.dtype, sparse_tensor.dtype)
        self.assertEqual(result.device, sparse_tensor.device)
        self.assertEqual(result.sparse_dim(), sparse_tensor.sparse_dim())
        self.assertEqual(result.dense_dim(), sparse_tensor.dense_dim())

        sparse_tensor, _, _ = self._gen_sparse(len([2, 3]), 9, [2, 3] + [5, 6], dtype, device, coalesced)
        data = (sparse_tensor, sparse_tensor, sparse_tensor, sparse_tensor.unsqueeze(0))
        mem_formats = [torch.channels_last, torch.contiguous_format, torch.preserve_format, torch.channels_last_3d]
        for x, mem_format in zip(data, mem_formats):

            with self.assertRaisesRegex(RuntimeError, "memory format option is only supported by strided tensors"):
                result = torch.empty_like(x, memory_format=mem_format)

            result = torch.empty_like(x, layout=torch.strided, memory_format=mem_format)
            self.assertTrue(result.layout == torch.strided)

        with self.assertRaisesRegex(
            RuntimeError, r"Could not run 'aten::empty_strided' with arguments from the 'Sparse(CPU|CUDA)' backend"
        ):
            dense_tensor = sparse_tensor.to_dense()
            result = torch.empty_like(dense_tensor, layout=torch.sparse_coo)

    @coalescedonoff
    @dtypes(torch.double, torch.cdouble)
    def test_empty_like(self, device, dtype, coalesced):
        # tests https://github.com/pytorch/pytorch/issues/43699

        if coalesced:
            input_coalesced = torch.sparse_coo_tensor(
                indices=torch.tensor([[0, 1, 2]]),
                values=torch.tensor([3.0, -4.0, 5.0]),
                size=[3, ],
                dtype=dtype,
                device=device
            ).coalesce()
            self._test_empty_like(input_coalesced, dtype, device, coalesced)

            # hybrid sparse input
            input_coalesced = torch.sparse_coo_tensor(
                indices=torch.tensor([[1, 3], [2, 4]]),
                values=torch.tensor([[-1.0, 3.0], [-5.0, 7.0]]),
                size=[4, 5, 2],
                dtype=dtype,
                device=device
            ).coalesce()
            self._test_empty_like(input_coalesced, dtype, device, coalesced)

        if not coalesced:
            # test uncoalesced input
            input_uncoalesced = torch.sparse_coo_tensor(
                indices=torch.tensor([[0], [1], [2], [0], [1], [2]]).transpose(1, 0),
                values=torch.tensor([2.0, -3.0, -4.0, 1.0, -1.0, 1.5]),
                size=[3, ],
                dtype=dtype,
                device=device
            )
            self._test_empty_like(input_uncoalesced, dtype, device, coalesced)

            # test on empty sparse tensor
            input_uncoalesced = torch.sparse_coo_tensor(
                indices=torch.zeros([2, 0]),
                values=torch.zeros([0, 5, 5, 5, 5, 5, 5, 0]),
                size=[0, 0, 5, 5, 5, 5, 5, 5, 0],
                dtype=dtype,
                device=device
            )
            self._test_empty_like(input_uncoalesced, dtype, device, coalesced)

    def _test_narrow(self, input, narrow_args):
        expected = input.to_dense().narrow(*narrow_args)
        self.assertEqual(expected, input.narrow_copy(*narrow_args).to_dense())

    def _all_narrow_combs(self, shape):
        for dim, dim_sz in enumerate(shape):
            for start in range(dim_sz):
                for length in range(dim_sz - start):
                    yield [dim, start, length]

    @coalescedonoff
    @dtypes(torch.double, torch.cdouble)
    def test_narrow(self, device, dtype, coalesced):
        shape = [3, 3, 4, 2]
        input, _, _ = self._gen_sparse(4, 19, shape, dtype, device, coalesced)
        for narrow_args in self._all_narrow_combs(shape):
            self._test_narrow(input, narrow_args)

        self.assertRaises(RuntimeError, lambda: input.narrow_copy(-1, 0, 3))  # dim < 0
        self.assertRaises(RuntimeError, lambda: input.narrow_copy(10, 0, 3))  # dim > input.dim()
        self.assertRaises(RuntimeError, lambda: input.narrow_copy(0, shape[0] + 1, 3))  # start > size of dim
        self.assertRaises(RuntimeError, lambda: input.narrow_copy(0, 2, shape[0]))  # start+length > size of dim

        with_dense, _, _ = self._gen_sparse(2, 7, shape, dtype, device, coalesced)
        for narrow_args in self._all_narrow_combs(shape):
            self._test_narrow(with_dense, narrow_args)

        self.assertRaises(RuntimeError, lambda: with_dense.narrow_copy(10, 0, 3))  # dim > sparseDim + denseDim

    def _test_log1p_tensor(self, sparse_tensor, coalesced):
        def is_integral(dtype):
            return dtype in integral_types()

        dense_tensor = sparse_tensor.to_dense()
        expected_output = dense_tensor.log1p()
        is_integral_dtype = is_integral(sparse_tensor.dtype)
        self.assertEqual(expected_output, sparse_tensor.log1p().to_dense())
        if is_integral_dtype:
            with self.assertRaisesRegex(RuntimeError, "result type .* can't be cast to"):
                sparse_tensor.coalesce().log1p_()
        else:
            self.assertEqual(expected_output, sparse_tensor.coalesce().log1p_().to_dense())

        if not coalesced:
            # test in-place op on uncoalesced input
            with self.assertRaisesRegex(RuntimeError, "log1p_ requires coalesced input"):
                sparse_tensor.log1p_()

        if is_integral_dtype:
            with self.assertRaisesRegex(RuntimeError, "only Tensors of floating point dtype can require gradients"):
                sparse_tensor.requires_grad_()

    @coalescedonoff
    @dtypes(*all_types())
    def test_log1p(self, device, dtype, coalesced):
        if coalesced:
            input_coalesced = torch.sparse_coo_tensor(
                indices=torch.tensor([[0], [1], [2]]).transpose(1, 0),
                values=torch.tensor([3.0, 4.0, 5.0]),
                size=[3, ],
                device=device,
                dtype=dtype
            ).coalesce()
            self._test_log1p_tensor(input_coalesced, coalesced)

            # hybrid sparse input
            input_coalesced = torch.sparse_coo_tensor(
                indices=torch.tensor([[1, 3], [2, 4]]),
                values=torch.tensor([[1.0, 3.0], [5.0, 7.0]]),
                size=[4, 5, 2],
                device=device,
                dtype=dtype
            ).coalesce()
            self._test_log1p_tensor(input_coalesced, coalesced)

        if not coalesced:
            # test uncoalesced input
            input_uncoalesced = torch.sparse_coo_tensor(
                indices=torch.tensor([[0], [1], [2], [0], [1], [2]]).transpose(1, 0),
                values=torch.tensor([2.0, 3.0, 4.0, 1.0, 1.0, 1.0]),
                size=[3, ],
                device=device,
                dtype=dtype
            )
            self._test_log1p_tensor(input_uncoalesced, coalesced)

            # test on empty sparse tensor
            input_uncoalesced = torch.sparse_coo_tensor(
                indices=torch.zeros([2, 0]),
                values=torch.zeros([0, 5, 5, 5, 5, 5, 5, 0]),
                size=[0, 0, 5, 5, 5, 5, 5, 5, 0],
                device=device,
                dtype=dtype
            )
            # empty tensors are coalesced at creation (nnz < 2) we must force the uncoalesced state
            input_uncoalesced._coalesced_(False)
            self._test_log1p_tensor(input_uncoalesced, coalesced)

    def _test_neg_negative(self, sparse_tensor):
        dense_tensor = sparse_tensor.to_dense()
        expected_output = dense_tensor.neg()

        ops = (
            torch.neg, torch.Tensor.neg, torch.Tensor.neg_,
            torch.negative, torch.Tensor.negative, torch.Tensor.negative_,
            operator.neg
        )
        for op in ops:
            sparse_tensor_copy = sparse_tensor.clone()
            self.assertEqual(expected_output, op(sparse_tensor_copy).to_dense())

            if op in (torch.neg, torch.negative):
                sparse_tensor_out = torch.zeros_like(sparse_tensor)
                op(sparse_tensor, out=sparse_tensor_out)
                self.assertEqual(expected_output, sparse_tensor_out.to_dense())

    @coalescedonoff
    @dtypes(torch.double, torch.cdouble)
    def test_neg_negative(self, device, dtype, coalesced):

        if coalesced:
            input_coalesced = torch.sparse_coo_tensor(
                indices=torch.tensor([[0, 1, 2]]),
                values=torch.tensor([3.0, -4.0, 5.0]),
                size=[3, ],
                dtype=dtype,
                device=device
            ).coalesce()
            self._test_neg_negative(input_coalesced)

            # hybrid sparse input
            input_coalesced = torch.sparse_coo_tensor(
                indices=torch.tensor([[1, 3], [2, 4]]),
                values=torch.tensor([[-1.0, 3.0], [-5.0, 7.0]]),
                size=[4, 5, 2],
                dtype=dtype,
                device=device
            ).coalesce()
            self._test_neg_negative(input_coalesced)

        if not coalesced:
            # test uncoalesced input
            input_uncoalesced = torch.sparse_coo_tensor(
                indices=torch.tensor([[0], [1], [2], [0], [1], [2]]).transpose(1, 0),
                values=torch.tensor([2.0, -3.0, -4.0, 1.0, -1.0, 1.5]),
                size=[3, ],
                dtype=dtype,
                device=device
            )
            self._test_neg_negative(input_uncoalesced)

            # test on empty sparse tensor
            input_uncoalesced = torch.sparse_coo_tensor(
                indices=torch.zeros([2, 0]),
                values=torch.zeros([0, 5, 5, 5, 5, 5, 5, 0]),
                size=[0, 0, 5, 5, 5, 5, 5, 5, 0],
                dtype=dtype,
                device=device
            )
            self._test_neg_negative(input_uncoalesced)

    def _test_asin_arcsin(self, sparse_tensor, coalesced):
        def is_integral(dtype):
            return dtype in integral_types()
        is_integral_dtype = is_integral(sparse_tensor.dtype)

        dense_tensor = sparse_tensor.to_dense()
        expected_output = dense_tensor.asin()

        ops = (
            torch.asin, torch.Tensor.asin,
            torch.arcsin, torch.Tensor.arcsin,
        )
        for op in ops:
            self.assertEqual(expected_output, op(sparse_tensor).to_dense())
            if op in (torch.asin, torch.arcsin):
                sparse_tensor_out = torch.zeros_like(sparse_tensor)
                if not is_integral_dtype:
                    op(sparse_tensor, out=sparse_tensor_out)
                    self.assertEqual(expected_output, sparse_tensor_out.to_dense())
                else:
                    with self.assertRaisesRegex(RuntimeError, "result type .* can't be cast to"):
                        op(sparse_tensor, out=sparse_tensor_out)

        for op in (torch.Tensor.asin_, torch.Tensor.arcsin_):
            if is_integral_dtype:
                # test coalesce on integral dtype tensor
                with self.assertRaisesRegex(RuntimeError, "result type .* can't be cast to"):
                    op(sparse_tensor.clone().coalesce()).to_dense()
            else:
                self.assertEqual(expected_output, op(sparse_tensor.clone().coalesce()).to_dense())

            if not coalesced:
                # test in-place op on uncoalesced input
                with self.assertRaisesRegex(RuntimeError, "asin_ requires coalesced input"):
                    op(sparse_tensor)

    @coalescedonoff
    @dtypes(*all_types())
    def test_asin_arcsin(self, device, dtype, coalesced):
        if coalesced:
            input_coalesced = torch.sparse_coo_tensor(
                indices=torch.tensor([[0, 1, 2, 3]]),
                values=torch.tensor([0.5, -0.5, 0.7, -0.7]),
                size=[4, ],
                dtype=dtype,
                device=device
            ).coalesce()
            self._test_asin_arcsin(input_coalesced, coalesced)

            # hybrid sparse input
            input_coalesced = torch.sparse_coo_tensor(
                indices=torch.tensor([[1, 3], [2, 4]]),
                values=torch.tensor([[-0.1, 0.24], [-0.44, 0.1]]),
                size=[4, 5, 2],
                dtype=dtype,
                device=device
            ).coalesce()
            self._test_asin_arcsin(input_coalesced, coalesced)

        if not coalesced:
            # test uncoalesced input
            input_uncoalesced = torch.sparse_coo_tensor(
                indices=torch.tensor([[0], [1], [2], [0], [1], [2]]).transpose(1, 0),
                values=torch.tensor([0.3, -0.3, -0.4, 0.3, -0.5, 0.15]),
                size=[3, ],
                dtype=dtype,
                device=device
            )
            self._test_asin_arcsin(input_uncoalesced, coalesced)

            # test on empty sparse tensor
            input_uncoalesced = torch.sparse_coo_tensor(
                indices=torch.zeros([2, 0]),
                values=torch.zeros([0, 5, 5, 5, 5, 5, 5, 0]),
                size=[0, 0, 5, 5, 5, 5, 5, 5, 0],
                dtype=dtype,
                device=device
            )
            # empty tensors are coalesced at creation (nnz < 2) we must force the uncoalesced state
            input_uncoalesced._coalesced_(False)
            self._test_asin_arcsin(input_uncoalesced, coalesced)

    @coalescedonoff
    @dtypes(torch.double)
    def test_mv(self, device, dtype, coalesced):
        def test_shape(di, dj, dk, nnz):
            x, _, _ = self._gen_sparse(2, nnz, [di, dj], dtype, device, coalesced)
            t = torch.randn(dk, dtype=dtype, device=device)

            res = x.matmul(t)
            expected = self.safeToDense(x).matmul(t)
            self.assertEqual(res, expected)

        test_shape(10, 100, 100, 20)
        test_shape(100, 1000, 1000, 20)
        test_shape(64, 10000, 10000, 20)
        test_shape(0, 100, 100, 0)
        test_shape(10, 0, 0, 0)
        test_shape(10, 100, 100, 0)
        test_shape(10, 100, 100, 20)

        with self.assertRaisesRegex(RuntimeError, r"mv: expected self\.size\(-1\) == vec\.size\(-1\)"):
            test_shape(10, 100, 10, 20)

        with self.assertRaisesRegex(RuntimeError, "mv: two tensor dim should be 2 and 1"):
            x, _, _ = self._gen_sparse(2, 20, [10, 100], dtype, device, coalesced)
            y, _, _ = self._gen_sparse(2, 20, [10, 100], dtype, device, coalesced)
            res = x.mv(y)

    @dtypes(*floating_and_complex_types())
    def test_sparse_add_coalesce(self, device, dtype):
        i = self.index_tensor([[1, 2, 1]], device=device)
        v = torch.tensor([3, 4, 5], dtype=dtype, device=device)
        x = self.sparse_tensor(i, v, torch.Size([3]))
        y = self.sparse_tensor(i, v, torch.Size([3]))
        z = x + y

        self.assertFalse(z._indices().numel() != 2 and z.is_coalesced())

        i = self.index_tensor([[1, 2, 1]], device=device)
        v = torch.empty([3, 0], dtype=dtype, device=device)
        x = self.sparse_tensor(i, v, torch.Size([3, 0]))
        y = self.sparse_tensor(i, v, torch.Size([3, 0]))
        z = x + y

        self.assertFalse(z._indices().numel() != 2 and z.is_coalesced())

    @onlyCUDA
    def test_storage_not_null(self):
        x = torch.cuda.sparse.FloatTensor(2)
        self.assertNotEqual(x.get_device(), -1)

        x = torch.cuda.sparse.FloatTensor(2, 0)
        self.assertNotEqual(x.get_device(), -1)

    @onlyCUDA
    @deviceCountAtLeast(2)
    def test_same_gpu(self, devices):
        def check_device(x, device_id):
            self.assertEqual(x.get_device(), device_id)
            self.assertEqual(x._values().get_device(), device_id)
            self.assertEqual(x._indices().get_device(), device_id)

        dev1, dev2 = devices[0], devices[1]

        i = self.index_tensor([[2]], device=dev2)
        v = torch.tensor([5], device=dev2)
        x = self.sparse_tensor(i, v, torch.Size([3]), device=1)
        check_device(x, 1)

        i = self.index_tensor([[2]], device=dev2)
        v = torch.empty(1, 0, device=dev2)
        x = self.sparse_tensor(i, v, torch.Size([3, 0]), device=1)
        check_device(x, 1)

        x = self.sparse_empty(3, device=1)
        check_device(x, 1)

        x = self.sparse_empty(3, 0, device=1)
        check_device(x, 1)

        i = self.index_tensor([[2]], device=dev2)
        v = torch.tensor([5], device=dev1)
        # NB: non-legacy constructor allows this and moves indices
        self.assertRaises(RuntimeError, lambda: self.legacy_sparse_tensor(i, v, torch.Size([3])))

        i = self.index_tensor([[2]], device=dev2)
        v = torch.empty(1, 0, device=dev1)
        # NB: non-legacy constructor allows this and moves indices
        self.assertRaises(RuntimeError, lambda: self.legacy_sparse_tensor(i, v, torch.Size([3, 0])))

    def _test_new_device(self, size, device=torch.cuda):
        with torch.cuda.device(device):
            x = torch.cuda.sparse.DoubleTensor(*size)
        self.assertEqual(x.get_device(), device)
        x1 = x.new()
        x2 = x.new(2, 3)
        self.assertEqual(x1.get_device(), device)
        self.assertEqual(x2.get_device(), device)

    @onlyCUDA
    def test_new_device_single_gpu(self):
        self._test_new_device((), 0)
        self._test_new_device((30, 20), 0)
        self._test_new_device((30, 20, 10), 0)
        self._test_new_device((30, 20, 10, 0), 0)

    @onlyCUDA
    @unittest.skipIf(torch.cuda.device_count() < 2, "only one GPU detected")
    def test_new_device_multi_gpu(self):
        self._test_new_device((), 1)
        self._test_new_device((30, 20), 1)
        self._test_new_device((30, 20, 10), 1)
        self._test_new_device((30, 20, 10, 0), 1)

    @coalescedonoff
    @dtypes(torch.double, torch.cdouble)
    def test_new(self, device, dtype, coalesced):
        def test_shape(sparse_dims, nnz, with_size):
            x, indices, values = self._gen_sparse(sparse_dims, nnz, with_size, dtype, device, coalesced)
            if not x.is_cuda:
                # CUDA sparse tensors currently requires the size to be
                # specified if nDimV > 0
                out = x.new(indices, values).coalesce()
                x_c = x.coalesce()
                self.assertEqual((out.indices(), out.values()), (x_c.indices(), x_c.values()))
            self.assertEqual(x.new(indices, values, x.size()), x)

        test_shape(3, 10, 100)
        test_shape(3, 0, [100, 100, 0])

    @onlyCPU  # not really, but we only really want to run this once
    @dtypes(torch.float64, torch.float32, torch.float16, torch.cfloat, torch.cdouble)
    def test_factory(self, device, dtype):
        for test_empty_tensor in [True, False]:
            if test_empty_tensor:
                default_size = torch.Size([1, 3, 0])
                size = torch.Size([3, 3, 0])
            else:
                default_size = torch.Size([1, 3])
                size = torch.Size([3, 3])
            for include_size in [True, False]:
                for use_tensor_idx in [True, False]:
                    for use_tensor_val in [True, False]:
                        for use_cuda in ([False] if not torch.cuda.is_available() else [True, False]):
                            # have to include size with cuda sparse tensors
                            include_size = include_size or use_cuda
                            long_dtype = torch.int64
                            device = torch.device('cpu') if not use_cuda else \
                                torch.device(torch.cuda.device_count() - 1)
                            indices = torch.tensor(([0], [2]), dtype=long_dtype) if use_tensor_idx else ([0], [2])
                            if test_empty_tensor:
                                values = torch.empty(1, 0).to(dtype)
                            else:
                                if use_tensor_val:
                                    values = torch.tensor([1.], dtype=dtype)
                                else:
                                    values = 1.
                            if include_size:
                                sparse_tensor = torch.sparse_coo_tensor(indices, values, size, dtype=dtype,
                                                                        device=device, requires_grad=True)
                            else:
                                sparse_tensor = torch.sparse_coo_tensor(indices, values, dtype=dtype,
                                                                        device=device, requires_grad=True)
                            self.assertEqual(indices, sparse_tensor._indices())
                            self.assertEqual(values, sparse_tensor._values())
                            self.assertEqual(size if include_size else default_size, sparse_tensor.size())
                            self.assertEqual(dtype, sparse_tensor.dtype)
                            if use_cuda:
                                self.assertEqual(device, sparse_tensor._values().device)
                            self.assertEqual(True, sparse_tensor.requires_grad)

    @dtypes(torch.double, torch.cdouble)
    def test_factory_size_check(self, device, dtype):
        indices = self.index_tensor([[1, 2],
                                    [0, 2]], device=device)
        values = torch.tensor([.5, .5], dtype=dtype, device=device)
        sizes = torch.Size([2, 3])
        with self.assertRaisesRegex(RuntimeError, "size is inconsistent with indices"):
            torch.sparse_coo_tensor(indices, values, sizes, dtype=dtype, device=device)

        indices.fill_(-1)
        with self.assertRaisesRegex(RuntimeError, "found negative index"):
            torch.sparse_coo_tensor(indices, values, sizes, dtype=dtype, device=device)

        indices = self.index_tensor([[1, 2],
                                    [0, 2]], device=device)
        values = torch.empty([2, 1, 0], dtype=dtype, device=device)
        sizes = torch.Size([2, 3, 1, 0])
        with self.assertRaisesRegex(RuntimeError, "size is inconsistent with indices"):
            torch.sparse_coo_tensor(indices, values, sizes, dtype=dtype, device=device)

        indices = self.index_tensor([[1, 2],
                                    [0, 2]], device=device)
        values = torch.empty([2, 2, 2], dtype=dtype, device=device)
        sizes = torch.Size([0, 0, 2, 2])
        with self.assertRaisesRegex(RuntimeError, "size is inconsistent with indices"):
            torch.sparse_coo_tensor(indices, values, sizes, dtype=dtype, device=device)

        indices = self.index_tensor([[1, 2],
                                    [0, 2]], device=device)
        values = torch.tensor([[1, 1, 1], [1, 1, 1]], dtype=dtype, device=device)
        sizes = torch.Size([3, 3, 2])
        with self.assertRaisesRegex(RuntimeError, "values has incorrect size"):
            torch.sparse_coo_tensor(indices, values, sizes, dtype=dtype, device=device)

        indices = self.index_tensor([[1, 2],
                                    [0, 2]], device=device)
        values = torch.empty([2, 1, 0], dtype=dtype, device=device)
        sizes = torch.Size([3, 3, 2, 0])
        with self.assertRaisesRegex(RuntimeError, "values has incorrect size"):
            torch.sparse_coo_tensor(indices, values, sizes, dtype=dtype, device=device)

    def test_factory_default(self, device):
        tensor = self.legacy_sparse_tensor()
        expected_indices = self.index_tensor([[]], device=device)
        expected_size = torch.Size([0])
        self.assertEqual(tensor._indices(), expected_indices)
        self.assertEqual(tensor.shape, expected_size)

    def test_factory_empty_indices(self, device):
        tensor = self.legacy_sparse_tensor()
        expected_indices = torch.empty((1, 0), dtype=torch.long, device=device)
        self.assertEqual(tensor._indices(), expected_indices)

        tensor = torch.sparse_coo_tensor(torch.Size([2, 0]), device=device)
        expected_indices = torch.empty((2, 0), dtype=torch.long, device=device)
        self.assertEqual(tensor._indices(), expected_indices)

        tensor = torch.sparse_coo_tensor(torch.Size([2, 2, 0]), device=device)
        expected_indices = torch.empty((3, 0), dtype=torch.long, device=device)
        self.assertEqual(tensor._indices(), expected_indices)

        tensor = torch.sparse_coo_tensor(torch.Size([2, 2, 0, 0]), device=device)
        expected_indices = torch.empty((4, 0), dtype=torch.long, device=device)
        self.assertEqual(tensor._indices(), expected_indices)

    @dtypes(torch.double, torch.cdouble)
    def test_factory_nnz(self, device, dtype):
        indices = self.index_tensor([[0]], device=device)  # (sparse_dim, nnz): (1, 1)
        values = torch.tensor([[1, 1], [1, 1]], dtype=dtype, device=device)  # (nnz, ...): (2, 2)
        sizes = torch.Size([2, 2])
        with self.assertRaisesRegex(RuntimeError, "indices and values must have same nnz"):
            torch.sparse_coo_tensor(indices, values, sizes, dtype=dtype, device=device)

        indices = self.index_tensor([[0]], device=device)  # (sparse_dim, nnz): (1, 1)
        values = torch.empty([2, 0], dtype=dtype, device=device)  # (nnz, ...): (2, 0)
        sizes = torch.Size([2, 0])
        with self.assertRaisesRegex(RuntimeError, "indices and values must have same nnz"):
            torch.sparse_coo_tensor(indices, values, sizes, dtype=dtype, device=device)

    @dtypes(torch.double, torch.cdouble)
    def test_factory_nnz_zero(self, device, dtype):
        def test_shape(i_shape, v_shape, size, expected_size):
            if size:
                t = torch.sparse_coo_tensor(torch.empty(i_shape), torch.empty(v_shape), torch.Size(size),
                                            dtype=dtype, device=device)
            else:
                t = torch.sparse_coo_tensor(torch.empty(i_shape), torch.empty(v_shape), dtype=dtype, device=device)
            expected_indices = torch.empty(i_shape, device=device, dtype=torch.int64)
            expected_values = torch.empty(v_shape, device=device, dtype=dtype)
            expected_size = torch.Size(expected_size)
            self.assertEqual(t._indices(), expected_indices)
            self.assertEqual(t._values(), expected_values)
            self.assertEqual(t.size(), expected_size)

        test_shape([1, 0], [0, 2, 4, 0], None, [0, 2, 4, 0])
        test_shape([3, 0], [0, 2, 4, 0], None, [0, 0, 0, 2, 4, 0])
        test_shape([1, 0], [0, 2, 4, 0], [0, 2, 4, 0], [0, 2, 4, 0])
        test_shape([3, 0], [0, 2, 4, 0], [0, 0, 0, 2, 4, 0], [0, 0, 0, 2, 4, 0])
        test_shape([3, 0], [0, 2, 4, 0], [1, 2, 3, 2, 4, 0], [1, 2, 3, 2, 4, 0])

    @dtypes(torch.double, torch.cdouble)
    def test_factory_dense_dim(self, device, dtype):
        indices = self.index_tensor([[0]], device=device)
        values = torch.tensor([[[1, 1, 1], [1, 1, 1]]], dtype=dtype, device=device)
        sizes = torch.Size([1, 3, 4])
        with self.assertRaisesRegex(RuntimeError, "values has incorrect size"):
            torch.sparse_coo_tensor(indices, values, sizes)

        indices = self.index_tensor([[0]], device=device)
        values = torch.empty([1, 2, 3, 0], dtype=dtype, device=device)
        sizes = torch.Size([1, 3, 4, 0])
        with self.assertRaisesRegex(RuntimeError, "values has incorrect size"):
            torch.sparse_coo_tensor(indices, values, sizes)

    @onlyCPU
    @dtypes(torch.float16, torch.float32, torch.float64, torch.cfloat, torch.cdouble, torch.int64)
    def test_factory_type_inference(self, device, dtype):
        t = torch.sparse_coo_tensor(torch.tensor(([0], [2])), torch.tensor([1.], dtype=dtype))
        self.assertEqual(dtype, t.dtype)
        t = torch.sparse_coo_tensor(torch.tensor(([0], [2])), torch.tensor([1]))
        self.assertEqual(torch.int64, t.dtype)

        t = torch.sparse_coo_tensor(torch.tensor(([0], [2])), torch.HalfTensor(1, 0))
        self.assertEqual(torch.float16, t.dtype)
        t = torch.sparse_coo_tensor(torch.tensor(([0], [2])), torch.FloatTensor(1, 0))
        self.assertEqual(torch.float32, t.dtype)
        t = torch.sparse_coo_tensor(torch.tensor(([0], [2])), torch.DoubleTensor(1, 0))
        self.assertEqual(torch.float64, t.dtype)
        t = torch.sparse_coo_tensor(torch.tensor(([0], [2])), torch.LongTensor(1, 0))
        self.assertEqual(torch.int64, t.dtype)


    @onlyCUDA
    def test_factory_device_type_inference(self, device):
        # both indices/values are CUDA

        cpu_cuda = ('cpu', 'cuda')
        cpu_cuda_none = cpu_cuda + (None,)
        for indices_device, values_device, device in itertools.product(cpu_cuda,
                                                                       cpu_cuda,
                                                                       cpu_cuda_none):
            indices = torch.tensor(([0], [2]), device=indices_device)
            values = torch.tensor([1.], device=values_device)
            empty_values = torch.empty(1, 0).to(values_device)
            shape = (1, 3)
            empty_shape = (1, 3, 0)
            if device is None and indices_device != values_device:
                with self.assertRaises(RuntimeError):
                    torch.sparse_coo_tensor(indices, values, shape, device=device)
                with self.assertRaises(RuntimeError):
                    torch.sparse_coo_tensor(indices, empty_values, empty_shape, device=device)
            else:
                t = torch.sparse_coo_tensor(indices, values, shape, device=device)
                t_empty = torch.sparse_coo_tensor(indices, empty_values, empty_shape, device=device)
                should_be_cuda = (device == 'cuda' or (device is None and values_device == 'cuda'))
                self.assertEqual(should_be_cuda, t.is_cuda)
                self.assertEqual(t.is_cuda, t_empty.is_cuda)

    @onlyCPU
    def test_factory_copy(self, device):
        def test_tensor(indices, values, indices_equal, values_equal):
            sparse_tensor = torch.sparse_coo_tensor(indices, values, dtype=torch.float64, device=device)
            if indices_equal:
                self.assertEqual(indices.data_ptr(), sparse_tensor._indices().data_ptr())
            else:
                self.assertNotEqual(indices.data_ptr(), sparse_tensor._indices().data_ptr())
            if values_equal:
                self.assertEqual(values.data_ptr(), sparse_tensor._values().data_ptr())
            else:
                self.assertNotEqual(values.data_ptr(), sparse_tensor._values().data_ptr())

        # both correct
        indices = torch.tensor(([0], [2]), dtype=torch.int64)
        values = torch.tensor([1.], dtype=torch.float64)
        test_tensor(indices, values, True, True)

        indices = torch.tensor(([0], [2]), dtype=torch.int64)
        values = torch.DoubleTensor(1, 0)
        test_tensor(indices, values, True, True)

        # only indices correct
        indices = torch.tensor(([0], [2]), dtype=torch.int64)
        values = torch.tensor([1.], dtype=torch.float32)
        test_tensor(indices, values, True, False)

        indices = torch.tensor(([0], [2]), dtype=torch.int64)
        values = torch.tensor([1.], dtype=torch.float16)
        test_tensor(indices, values, True, False)

        indices = torch.tensor(([0], [2]), dtype=torch.int64)
        values = torch.FloatTensor(1, 0)
        test_tensor(indices, values, True, True)  # An empty tensor's data_ptr is always equal to 0

        # only values correct
        indices = torch.tensor(([0], [2]), dtype=torch.int32)
        values = torch.tensor([1.], dtype=torch.float64)
        test_tensor(indices, values, False, True)

        indices = torch.tensor(([0], [2]), dtype=torch.int32)
        values = torch.DoubleTensor(1, 0)
        test_tensor(indices, values, False, True)

        # neither correct
        indices = torch.tensor(([0], [2]), dtype=torch.int32)
        values = torch.tensor([1.], dtype=torch.float32)
        test_tensor(indices, values, False, False)

        indices = torch.tensor(([0], [2]), dtype=torch.int32)
        values = torch.FloatTensor(1, 0)
        test_tensor(indices, values, False, True)  # An empty tensor's data_ptr is always equal to 0

        # complex support
        indices = torch.tensor(([0], [2]), dtype=torch.int64)
        values = make_tensor([1, ], dtype=torch.cdouble, device=device)
        test_tensor(indices, values, True, False)

        indices = torch.tensor(([0], [2]), dtype=torch.int32)
        values = make_tensor([1, 1], dtype=torch.cdouble, device=device)
        test_tensor(indices, values, False, False)


    @onlyCPU  # just run once, we test both cpu and cuda
    def test_constructor_device_legacy(self, device):
        i = torch.tensor([[0, 1, 1], [2, 0, 2]])
        v = torch.tensor([3., 4., 5.])
        size = torch.Size([2, 3])

        self.assertRaises(RuntimeError, lambda: torch.sparse.FloatTensor(device='cuda'))
        self.assertRaises(RuntimeError, lambda: torch.sparse.FloatTensor(i, v, device='cuda'))
        self.assertRaises(RuntimeError, lambda: torch.sparse.FloatTensor(i, v, size, device='cuda'))
        self.assertRaises(RuntimeError, lambda: torch.sparse.FloatTensor(torch.Size([2, 3, 4]), device='cuda'))

        x = torch.sparse_coo_tensor(i, v, size, device='cpu')
        self.assertRaises(RuntimeError, lambda: x.new(device='cuda'))
        self.assertRaises(RuntimeError, lambda: x.new(i, v, device='cuda'))
        self.assertRaises(RuntimeError, lambda: x.new(i, v, size, device='cuda'))
        self.assertRaises(RuntimeError, lambda: x.new(torch.Size([2, 3, 4]), device='cuda'))

        if torch.cuda.is_available():
            self.assertRaises(RuntimeError, lambda: torch.cuda.sparse.FloatTensor(device='cpu'))
            self.assertRaises(RuntimeError, lambda: torch.cuda.sparse.FloatTensor(i, v, device='cpu'))
            self.assertRaises(RuntimeError, lambda: torch.cuda.sparse.FloatTensor(i, v, size, device='cpu'))
            self.assertRaises(RuntimeError, lambda: torch.cuda.sparse.FloatTensor(torch.Size([2, 3, 4]), device='cpu'))

            x = torch.sparse_coo_tensor(i, v, size, device='cuda')
            self.assertRaises(RuntimeError, lambda: x.new(device='cpu'))
            self.assertRaises(RuntimeError, lambda: x.new(i, v, device='cpu'))
            self.assertRaises(RuntimeError, lambda: x.new(i, v, size, device='cpu'))
            self.assertRaises(RuntimeError, lambda: x.new(torch.Size([2, 3, 4]), device='cpu'))

    def test_legacy_constructor(self, device):
        i = torch.tensor([[0, 1, 1], [2, 0, 2]])
        v = torch.tensor([3., 4., 5.])
        size = torch.Size([2, 3])

        self.assertRaises(TypeError, lambda: torch.sparse.FloatTensor(v.storage()))
        self.assertRaises(TypeError, lambda: torch.sparse.FloatTensor(v))
        self.assertEqual(torch.sparse_coo, torch.sparse.FloatTensor(torch.Size([2, 3])).layout)
        self.assertRaises(TypeError, lambda: torch.sparse.FloatTensor([6]))

    def test_legacy_new(self, device):
        i = torch.tensor([[0, 1, 1], [2, 0, 2]])
        v = torch.tensor([3., 4., 5.])
        size = torch.Size([2, 3])
        s = torch.sparse_coo_tensor(i, v, size)

        self.assertEqual(torch.sparse_coo, s.new(device='cpu').layout)
        self.assertRaises(TypeError, lambda: s.new(v.storage()))
        self.assertRaises(TypeError, lambda: s.new(v))
        self.assertEqual(torch.sparse_coo, s.new(torch.Size([2, 3])).layout)
        self.assertRaises(TypeError, lambda: s.new([6]))

    @onlyCPU  # not really, but we only really want to run this once
    def test_dtypes(self, device):
        all_sparse_dtypes = all_types_and_complex_and(torch.half, torch.bool, torch.bfloat16)
        do_test_dtypes(self, all_sparse_dtypes, torch.sparse_coo, torch.device('cpu'))
        if torch.cuda.is_available():
            do_test_dtypes(self, all_sparse_dtypes, torch.sparse_coo, torch.device('cuda:0'))

    @onlyCPU  # not really, but we only really want to run this once
    def test_empty_full(self, device):
        all_sparse_dtypes = all_types_and_complex_and(torch.half, torch.bool, torch.bfloat16)
        do_test_empty_full(self, all_sparse_dtypes, torch.sparse_coo, torch.device('cpu'))
        if torch.cuda.device_count() > 0:
            do_test_empty_full(self, all_sparse_dtypes, torch.sparse_coo, None)
            do_test_empty_full(self, all_sparse_dtypes, torch.sparse_coo, torch.device('cuda:0'))

    def test_is_sparse(self, device):
        x = torch.randn(3, 3)
        self.assertFalse(x.is_sparse)

        x = torch.randn(3, 3, 0)
        self.assertFalse(x.is_sparse)

        x = self.legacy_sparse_tensor()
        self.assertTrue(x.is_sparse)

        x = self.sparse_empty(1, 0, device=device)
        self.assertTrue(x.is_sparse)

    def test_resize_as(self, device):
        def do_test(t):
            y = t.new().resize_as_(t).zero_()
            self.assertEqual(y.shape, t.shape)
            # Check that y can be added to t. Currently, this requires that
            # sparse_dim and dense_dim match.
            self.assertEqual(t, t + y)

        do_test(self.legacy_sparse_tensor())
        do_test(self.sparse_empty([3, 0], device=device))
        do_test(self.sparse_empty([3, 3], device=device))

    def _test_resize_shape(self, x_i, x_v, x_size, y_i, y_v, y_size, dtype, device):
        x_v_numel = torch.zeros(x_v).numel()
        y_v_numel = torch.zeros(y_v).numel()
        x = torch.sparse_coo_tensor(torch.zeros(x_i),
                                    torch.arange(x_v_numel).resize_(x_v).to(torch.float),
                                    torch.Size(x_size), dtype=dtype, device=device)
        x_dense = x.to_dense()
        y = torch.sparse_coo_tensor(torch.zeros(y_i),
                                    torch.ones(y_v).to(torch.float),
                                    torch.Size(y_size), dtype=dtype, device=device)
        y_dense = y.to_dense()
        x.resize_as_(y)
        x_dense.resize_as_(y_dense)
        self.assertEqual(x.shape, y.shape)
        self.assertEqual(x.sparse_dim(), y.sparse_dim())
        self.assertEqual(x.dense_dim(), y.dense_dim())
        self.assertEqual(x.shape, x_dense.shape)
        self.assertEqual(y.shape, y_dense.shape)
        # Here we make sure that the original data are preserved after resizing
        self.assertEqual(x.to_dense().view(-1)[0:x_v_numel].view(x_v),
                         x_dense.view(-1)[0:x_v_numel].view(x_v))

    @dtypes(torch.double, torch.cdouble)
    def test_resize(self, device, dtype):
        # 1. Expand the size of some dense dimensions [Supported]
        self._test_resize_shape([1, 1], [1, 2, 3], [2, 2, 3],
                                [1, 1], [1, 2, 4], [2, 2, 4],
                                dtype=dtype, device=device)

        self._test_resize_shape([1, 1], [1, 2, 0], [2, 2, 0],
                                [1, 1], [1, 2, 4], [2, 2, 4],
                                dtype=dtype, device=device)

        # 2. Expand the size of some sparse dimensions [Supported]
        self._test_resize_shape([1, 1], [1, 2, 3], [2, 2, 3],
                                [1, 1], [1, 2, 3], [4, 2, 3],
                                dtype=dtype, device=device)

        # 3. Change the shapes of both sparse and dense dimensions when nnz is zero [Supported]
        self._test_resize_shape([1, 0], [0, 2, 3], [2, 2, 3],
                                [2, 0], [0, 2, 4, 5], [1, 1, 2, 4, 5],
                                dtype=dtype, device=device)

        self._test_resize_shape([1, 0], [0, 2, 3], [2, 2, 3],
                                [2, 0], [0, 2, 4, 0], [1, 1, 2, 4, 0],
                                dtype=dtype, device=device)

        # 4. Add dims to dense dimensions [Not Supported]
        with self.assertRaisesRegex(RuntimeError, "changing the number of dense dimensions"):
            self._test_resize_shape([1, 1], [1, 2, 3], [2, 2, 3],
                                    [1, 1], [1, 2, 3, 4], [2, 2, 3, 4],
                                    dtype=dtype, device=device)

        with self.assertRaisesRegex(RuntimeError, "changing the number of dense dimensions"):
            self._test_resize_shape([1, 1], [1, 2, 3], [2, 2, 3],
                                    [1, 1], [1, 2, 3, 0], [2, 2, 3, 0],
                                    dtype=dtype, device=device)

        # 5. Remove dims from dense dimensions [Not Supported]
        with self.assertRaisesRegex(RuntimeError, "changing the number of dense dimensions"):
            self._test_resize_shape([1, 1], [1, 2, 3], [2, 2, 3],
                                    [1, 1], [1, 2], [2, 2],
                                    dtype=dtype, device=device)

        # 6. Change the number of sparse dimensions on a non-empty sparse tensor [Not Supported]
        with self.assertRaisesRegex(RuntimeError, "changing the number of sparse dimensions"):
            self._test_resize_shape([1, 1], [1, 2, 3], [2, 2, 3],
                                    [2, 1], [1, 2, 3], [1, 2, 2, 3],
                                    dtype=dtype, device=device)

        # 7. Shrink the size of some sparse dimensions on a non-empty sparse tensor [Not Supported]
        with self.assertRaisesRegex(RuntimeError, "shrinking the size of sparse dimensions"):
            self._test_resize_shape([1, 1], [1, 2, 3], [2, 2, 3],
                                    [1, 1], [1, 2, 3], [1, 2, 3],
                                    dtype=dtype, device=device)

        # 8. Shrink the size of some dense dimensions on a non-empty sparse tensor [Not Supported]
        with self.assertRaisesRegex(RuntimeError, "shrinking the size of dense dimensions"):
            self._test_resize_shape([1, 1], [1, 2, 3], [2, 2, 3],
                                    [1, 1], [1, 2, 2], [2, 2, 2],
                                    dtype=dtype, device=device)

        with self.assertRaisesRegex(RuntimeError, "shrinking the size of dense dimensions"):
            self._test_resize_shape([1, 1], [1, 2, 3], [2, 2, 3],
                                    [1, 1], [1, 2, 0], [2, 2, 0],
                                    dtype=dtype, device=device)

    def test_is_nonzero(self, device):
        self.assertTrue(torch.sparse_coo_tensor(([0],), 1., (1,), device=device).is_nonzero())
        self.assertFalse(torch.sparse_coo_tensor(([0],), 0., (1,), device=device).is_nonzero())
        self.assertFalse(torch.sparse_coo_tensor(([0], [0]), 0., (1, 1), device=device).is_nonzero())
        self.assertFalse(torch.sparse_coo_tensor(([0, 0],), (0., 0.), (1,), device=device).is_nonzero())
        self.assertFalse(torch.sparse_coo_tensor(([0, 0],), (-1., 1.), (1,), device=device).is_nonzero())

        # scalar sparse tensor
        self.assertTrue(torch.sparse_coo_tensor(torch.zeros(0, 1), 12.3, [], device=device).is_nonzero())
        with self.assertRaisesRegex(RuntimeError, "Boolean value of Tensor with no values is ambiguous"):
            torch.sparse_coo_tensor(([0, 1],), torch.empty(2, 0), (4, 0), device=device).is_nonzero()
        self.assertTrue(torch.sparse_coo_tensor(([0],), 2.3 - 4.5j, (1,), dtype=torch.cfloat, device=device)
                        .is_nonzero())
        self.assertTrue(torch.sparse_coo_tensor(([0],), 2.3 - 4.5j, (1,), dtype=torch.cdouble, device=device)
                        .is_nonzero())
        self.assertFalse(torch.sparse_coo_tensor(([0],), 0. + 0j, (1,), dtype=torch.cfloat, device=device)
                         .is_nonzero())
        self.assertFalse(torch.sparse_coo_tensor(([0],), 0. + 0j, (1,), dtype=torch.cdouble, device=device)
                         .is_nonzero())

    @dtypes(torch.double, torch.cdouble)
    def test_change_tensor_metadata(self, device, dtype):
        i = self.index_tensor([[0], [1]], device=device)
        v = torch.tensor([[3, 4, 5]], dtype=dtype, device=device)
        t = torch.sparse_coo_tensor(i, v, torch.Size([1, 2, 3]), dtype=dtype, device=device)
        i.resize_(2, 3)
        v.resize_(4, 5)
        self.assertEqual(list(t.coalesce().indices().size()), [2, 1])
        self.assertEqual(list(t.coalesce().values().size()), [1, 3])

        i = self.index_tensor([[0], [1]], device=device)
        v = torch.tensor([[3, 4, 5]], dtype=dtype, device=device)
        t = torch.sparse_coo_tensor(i, v, torch.Size([1, 2, 3]))
        i.resize_as_(self.index_tensor([0, 1], device=device))
        v.resize_as_(torch.tensor([3, 4, 5], dtype=dtype, device=device))
        self.assertEqual(list(t.coalesce().indices().size()), [2, 1])
        self.assertEqual(list(t.coalesce().values().size()), [1, 3])

        i = self.index_tensor([[0], [1]], device=device)
        v = torch.tensor([[3, 4, 5]], dtype=dtype, device=device)
        t = torch.sparse_coo_tensor(i, v, torch.Size([1, 2, 3]))
        i.as_strided_((2, 1), (1, 1))
        v.as_strided_((1, 3), (1, 1))
        self.assertEqual(list(t.coalesce().indices().size()), [2, 1])
        self.assertEqual(list(t.coalesce().values().size()), [1, 3])

        i = self.index_tensor([[0], [1]], device=device)
        v = torch.tensor([[3, 4, 5]], dtype=dtype, device=device)
        t = torch.sparse_coo_tensor(i, v, torch.Size([1, 2, 3]))
        i.set_(self.index_tensor([0, 1], device=device))
        v.set_(torch.tensor([3, 4, 5], dtype=dtype, device=device))
        self.assertEqual(list(t.coalesce().indices().size()), [2, 1])
        self.assertEqual(list(t.coalesce().values().size()), [1, 3])

        i = self.index_tensor([[0], [1]], device=device)
        v = torch.tensor([[3, 4, 5]], dtype=dtype, device=device)
        t = torch.sparse_coo_tensor(i, v, torch.Size([1, 2, 3]))
        i.transpose_(0, 1)
        v.transpose_(0, 1)
        self.assertEqual(list(t.coalesce().indices().size()), [2, 1])
        self.assertEqual(list(t.coalesce().values().size()), [1, 3])

    @coalescedonoff
    @dtypes(torch.double)
    def test_pickle(self, device, dtype, coalesced):
        import pickle

        shape_sparse_dim_nnz = [
            ((), 0, 2),
            ((0,), 0, 10),
            ((2,), 0, 3),
            ((100, 3), 1, 3),
            ((100, 20, 3), 2, 0),
            ((10, 0, 3), 0, 3),
            ((10, 0, 3), 0, 0),
        ]

        for shape, sparse_dim, nnz in shape_sparse_dim_nnz:
            indices_shape = torch.Size((sparse_dim, nnz))
            values_shape = torch.Size((nnz,) + shape[sparse_dim:])
            indices = torch.arange(indices_shape.numel(), dtype=self.index_tensor(0).dtype,
                                   device=device).view(indices_shape)
            for d in range(sparse_dim):
                indices[d].clamp_(max=(shape[d] - 1))  # make it valid index
            if not coalesced and indices.numel() > 0:
                indices[:, -1] = indices[:, 0]  # make it uncoalesced
            values_numel = values_shape.numel()
            values = torch.arange(values_numel, dtype=dtype,
                                  device=device).view(values_shape).div_(values_numel / 2.)
            sp_tensor = self.sparse_tensor(indices, values, shape)
            serialized = pickle.dumps(sp_tensor)
            sp_tensor_loaded = pickle.loads(serialized)
            self.assertEqual(sp_tensor, sp_tensor_loaded)

    def test_any(self, device):
        t = torch.sparse_coo_tensor(torch.tensor(([0, 0], [2, 0])), torch.tensor([False, False]), device=device)
        t_any = torch.tensor(False)
        self.assertEqual(torch.any(t), t_any)
        t = torch.sparse_coo_tensor(torch.tensor(([0, 0], [2, 0])), torch.tensor([True, False]), device=device)
        t_any = torch.tensor(True)
        self.assertEqual(torch.any(t), t_any)

    def test_isnan(self, device):
        t = torch.sparse_coo_tensor(torch.tensor(([0, 0], [0, 2])), torch.tensor([1, 4]), device=device)
        t_nan = torch.sparse_coo_tensor(torch.tensor(([0, 0], [0, 2])), torch.tensor([False, False]), device=device)
        self.assertEqual(torch.isnan(t).int(), t_nan.int())
        t = torch.sparse_coo_tensor(torch.tensor(([0, 0], [0, 2])), torch.tensor([1, float("nan")]), device=device)
        t_nan = torch.sparse_coo_tensor(torch.tensor(([0, 0], [0, 2])), torch.tensor([False, True]), device=device)
        self.assertEqual(torch.isnan(t).int(), t_nan.int())

    @coalescedonoff
    @dtypes(torch.float32, torch.float64)
    def test_div_rounding_mode(self, device, dtype, coalesced):
        sparse, _, _ = self._gen_sparse(2, 10, (10, 10), dtype,
                                        device, coalesced)
        dense = self.safeToDense(sparse)

        for mode in (None, 'floor', 'trunc'):
            actual = sparse.div(-2, rounding_mode=mode)
            expect = dense.div(-2, rounding_mode=mode)
            self.assertEqual(self.safeToDense(actual), expect)

            # Test inplace
            actual = sparse.clone().div_(-2, rounding_mode=mode)
            self.assertEqual(self.safeToDense(actual), expect)

            # Test out argument
            actual.zero_()
            torch.div(sparse, -2, rounding_mode=mode, out=actual)
            self.assertEqual(self.safeToDense(actual), expect)

    def test_div_by_sparse_error(self, device):
        self.assertRaisesRegex(RuntimeError, 'Sparse division requires',
                               lambda: torch.tensor(1., device=device).to_sparse()
                               / torch.tensor(1., device=device).to_sparse())

    def test_floor_divide_by_sparse_error(self, device):
        self.assertRaisesRegex(RuntimeError, 'Sparse floor division requires',
                               lambda: torch.tensor(1., device=device).to_sparse()
                               // torch.tensor(1., device=device).to_sparse())

    @unittest.skipIf(not TEST_NUMPY, "Numpy not found")
    @onlyCPU
    def test_sparse_to_numpy(self, device):
        t = torch.sparse_coo_tensor(torch.tensor(([0, 0], [2, 0])), torch.tensor([1, 4]))
        self.assertRaises(TypeError, lambda: t.numpy())

    @coalescedonoff
    @dtypes(torch.double)
    def test_softmax(self, device, dtype, coalesced):
        import torch.nn.functional as F

        def to_dense(sparse, fill_value=None):
            """
            Return dense tensor from a sparse tensor using given fill value.
            """
            if fill_value is None or fill_value == 0:
                return sparse.to_dense()
            sparse = sparse.coalesce()
            dense = torch.full(sparse.shape, fill_value, dtype=sparse.dtype, device=sparse.device)
            for idx, value in zip(sparse._indices().t(), sparse._values()):
                dense[tuple(idx)] = value
            return dense

        def softmax_to_dense(sparse, dim):
            """Dense softmax of a sparse tensor. Useful only for testing softmax
            correctness.

            When computing softmax of a sparse tensor, the value of
            unspecified items is negative infinity rather than zero so
            that

              softmax(sparse.to_dense(fill_value=-inf), dim) == softmax(sparse, dim).to_dense()

            holds for non-empty lines. One empty lines, the softmax
            values are defined as 0 in order to preserve the sparsity
            of result.

            Note that in PyTorch, ``to_dense`` method does not
            implement the ``fill_value`` keyword argument.
            """
            dtype = sparse.dtype
            device = sparse.device
            dense = to_dense(sparse, fill_value=-float('inf'))
            r = F.softmax(dense, dim)
            # softmax on empty lines results nan, replace with zeros to match the definition
            r[r != r] = 0
            return r

        def sparse_softmax(sparse, dim):
            """Pure Python softmax of a sparse tensor. Assuming -inf for
            unspecified sparse tensor data. This is a prototype of
            sparse softmax algorithm in Python.
            """
            dtype = sparse.dtype
            device = sparse.device

            # softmax is non-linear operation, so sparse tensors must
            # be coalesced.
            sparse = sparse.coalesce()
            inf = float('inf')
            indices = sparse._indices()
            values = sparse._values()

            if dim < sparse.sparse_dim():
                nnz = sparse._nnz()

                # compute pool indices
                size = sparse.size()
                strides = torch.ones((sparse.sparse_dim(), 1), dtype=indices.dtype, device=indices.device)
                for i in reversed(range(sparse.sparse_dim() - 1)):
                    strides[i, 0] = strides[i + 1, 0] * size[i + 1]
                strides[dim, 0] = 0

                pool = (indices * strides).sum(dim=0)
                i2p = {}
                for i in range(nnz):
                    c = int(pool[i])
                    if c not in i2p:
                        i2p[c] = len(i2p)
                    pool[i] = i2p[c]

                # compute max
                dense_size = tuple(size[sparse.sparse_dim():])
                mx = torch.empty((pool.max() + 1,) + dense_size, dtype=dtype, device=device)
                mx[:] = -inf
                for n in range(nnz):
                    p = pool[n]
                    mx[p] = torch.max(mx[p], values[n])

                # apply exp to (v - mx) and sum the results
                exp_values = torch.empty_like(values)
                exp_sums = torch.zeros_like(mx)
                for n in range(nnz):
                    p = pool[n]
                    v = exp_values[n] = (values[n] - mx[p]).exp()
                    exp_sums[p] = exp_sums[p] + v

                # normalize with the sum of exponents
                for n in range(nnz):
                    p = pool[n]
                    exp_values[n] = exp_values[n] / exp_sums[p]

                return torch.sparse_coo_tensor(indices,
                                               exp_values,
                                               sparse.size(),
                                               dtype=dtype, device=device)

            elif dim < sparse.sparse_dim() + sparse.dense_dim():
                return torch.sparse_coo_tensor(indices,
                                               F.softmax(values, dim - sparse.sparse_dim() + 1),
                                               sparse.size(),
                                               dtype=dtype, device=device)
            else:
                raise ValueError(
                    '`dim(=%s)` must be smaller than `sparse_dim(=%s) + dense_dim(=%s)`'
                    % (dim, sparse.sparse_dim(), sparse.dense_dim()))

        def softmax_jacobian_analytic(x, dim):
            """Return Jacobian of softmax using analytic formula

               D_jS_i = S_i * (1[i==j] - S_j).

            where S = softmax(x, dim), x is dense tensor, i,j in
            range(x.shape[dim]).
            """
            y = F.softmax(x, dim)
            y[y != y] = 0  # replace nan-s with zeros
            J = torch.zeros((x.shape[dim],) + tuple(x.shape), dtype=x.dtype, device=x.device)
            si = [slice(None)] * len(y.shape)
            sj = [slice(None)] * len(y.shape)
            s = [slice(None)] * len(J.shape)
            for i in range(y.shape[dim]):
                si[dim] = i
                s[dim + 1] = i
                yi = y[tuple(si)]
                for j in range(y.shape[dim]):
                    sj[dim] = j
                    s[0] = j
                    if i == j:
                        J[tuple(s)] = yi * (1 - yi)
                    else:
                        yj = y[tuple(sj)]
                        J[tuple(s)] = - yi * yj
                    sj[dim] = slice(None)
                si[dim] = slice(None)
                s[dim + 1] = slice(None)
            return J

        def softmax_jacobian_autograd(x, dim, log=False):
            """Return Jacobian of softmax using PyTorch autograd feature.

            x can be dense or sparse tensor.
            """
            import itertools

            if x.is_sparse:
                x = x.coalesce()

            dtype = x.dtype
            device = x.device
            shape = tuple(x.shape)
            J = torch.zeros((shape[dim],) + shape, dtype=dtype, device=device)
            for i in range(shape[dim]):
                if x.is_sparse:
                    sparse_dim = x.sparse_dim()
                    dense_dim = x.dense_dim()
                    if dim < sparse_dim:
                        ranges = []
                        for j, sz in enumerate(shape[:sparse_dim]):
                            if dim == j:
                                ranges.append([i])
                            else:
                                ranges.append(list(range(sz)))
                        indices = torch.tensor(list(itertools.product(*ranges)), dtype=torch.long, device=device).t()
                        values = torch.ones((indices.shape[1],) + shape[sparse_dim:], dtype=dtype, device=device)
                    else:
                        ranges = []
                        for j, sz in enumerate(shape[:sparse_dim]):
                            ranges.append(list(range(sz)))
                        indices = torch.tensor(list(itertools.product(*ranges)), dtype=torch.long, device=device).t()
                        values = torch.zeros((indices.shape[1],) + shape[sparse_dim:], dtype=dtype, device=device)
                        sv = [slice(None)] * (dense_dim + 1)
                        sv[dim - sparse_dim + 1] = i
                        values[tuple(sv)] = 1
                    v = torch.sparse_coo_tensor(indices, values, shape, dtype=dtype, device=device)
                else:
                    v = torch.zeros_like(x)
                    sv = [slice(None)] * len(v.shape)
                    sv[dim] = i
                    v[tuple(sv)] = 1
                x_ = x.clone()
                x_.requires_grad_(True)

                if log:
                    if x_.is_sparse:
                        y = torch.sparse.log_softmax(x_, dim)
                    else:
                        y = F.log_softmax(x_, dim)
                else:
                    if x_.is_sparse:
                        y = torch.sparse.softmax(x_, dim)
                    else:
                        y = F.softmax(x_, dim)
                        # replace nan-s with zeros
                        y.data[y != y] = 0
                y.backward(v)
                g = x_.grad
                if not g.is_sparse:
                    # replace nan-s with zeros
                    g.data[g != g] = 0
                J[i] = g.to_dense() if g.is_sparse else g
            return J

        @skipIfTorchDynamo("https://github.com/pytorch/torchdynamo/issues/1166")
        def test_op(sparse_dims, nnz, with_size, coalesced):
            if isinstance(with_size, Number):
                with_size = [with_size] * sparse_dims

            x, i, v = self._gen_sparse(sparse_dims, nnz, with_size, dtype, device, coalesced)

            def sparse_log(x):
                return torch.sparse_coo_tensor(x._indices(), x._values().log(),
                                               x.size(), dtype=x.dtype, device=x.device)

            for dim in range(x.sparse_dim() + x.dense_dim()):
                # Check sparse softmax definition

                # check Python sparse softmax
                y = sparse_softmax(x, dim)
                r1 = softmax_to_dense(x, dim)
                r2 = y.to_dense()
                self.assertEqual(r1, r2)

                # check C++ sparse softmax
                y1 = torch.sparse.softmax(x, dim)
                self.assertEqual(y, y1)

                # check C++ sparse log_softmax
                ly1 = torch.sparse.log_softmax(x, dim)
                self.assertEqual(ly1, sparse_log(y1))

                # Check autograd support on sparse softmax

                # check softmax Jacobian definition for dense input
                x1 = to_dense(x, fill_value=float('-inf'))
                J = softmax_jacobian_analytic(x1, dim)
                assert J.shape[0] == x.shape[dim]
                assert J.shape[dim + 1] == x.shape[dim]

                # check softmax Jacobian from autograd, dense input
                J2 = softmax_jacobian_autograd(x1, dim)
                self.assertEqual(J, J2)

                # check softmax Jacobian from autograd, sparse input
                J3 = softmax_jacobian_autograd(x, dim)
                self.assertEqual(J, J3)

                '''
                y = softmax(x, dim)
                z = log(y) = log_softmax(x, dim)
                Dy/Dx = J
                Dz/Dx = Dz/Dy Dy/Dx = 1/y * J
                => J = J_log * y
                '''
                # log_softmax Jacobian from autograd, dense input
                J2_log = softmax_jacobian_autograd(x1, dim, log=True)

                # log_softmax Jacobian from autograd, sparse input
                J3_log = softmax_jacobian_autograd(x, dim, log=True)

                J = J.transpose(0, dim + 1)
                J2_log = J2_log.transpose(0, dim + 1)
                J3_log = J3_log.transpose(0, dim + 1)
                self.assertEqual(J, J2_log * r1)
                self.assertEqual(J, J3_log * r1)

                if dim == 0:
                    # check dtype argument
                    other_dtype = torch.float32
                    y2 = torch.sparse.softmax(x, dim, dtype=other_dtype)
                    self.assertEqual(y2.dtype, other_dtype)
                    self.assertEqual(y2, y1.type(other_dtype))

                    ly2 = torch.sparse.log_softmax(x, dim, dtype=other_dtype)
                    self.assertEqual(ly2.dtype, other_dtype)
                    self.assertEqual(ly2, ly1.type(other_dtype))

        test_op(1, 10, [3], coalesced)
        test_op(1, 10, [2, 3], coalesced)
        test_op(1, 10, [3, 2], coalesced)
        test_op(2, 10, [2, 3, 4], coalesced)
        test_op(2, 10, [3, 4], coalesced)
        test_op(2, 5, [5, 4], coalesced)
        test_op(2, 10, [3, 4, 2], coalesced)
        test_op(3, 10, [3, 4, 2], coalesced)
        test_op(3, 100, [3, 4, 2], coalesced)
        test_op(3, 100, [3, 4, 2, 3], coalesced)
        test_op(3, 100, [3, 4, 2, 3, 5, 2], coalesced)
        test_op(4, 100, [3, 4, 2, 3, 5, 2], coalesced)


    @dtypes(torch.double)
    def test_softmax_zero_nnz(self, device, dtype):
        t = torch.sparse_coo_tensor([[]], [], (3,), device=device, dtype=dtype)
        out = torch.sparse.softmax(t, 0)
        self.assertEqual(out.to_dense(), torch.zeros_like(t))

    # TODO: Check after why ROCm's cusparseXcsrgemm2Nnz function doesn't return the same nnz value as CUDA
    @skipIfRocm
    @coalescedonoff
    @dtypes(*floating_and_complex_types())
    @dtypesIfCUDA(*floating_types_and(*[torch.half] if CUDA11OrLater and SM53OrLater else [],
                                      *[torch.bfloat16] if CUDA11OrLater and SM80OrLater else [],
                                      *[torch.complex64] if CUDA11OrLater else [],
                                      *[torch.complex128] if CUSPARSE_SPMM_COMPLEX128_SUPPORTED else []))
    @unittest.skipIf(TEST_WITH_CROSSREF, "not working with fake tensor")
    @precisionOverride({torch.bfloat16: 1e-2, torch.float16: 1e-2, torch.complex64: 1e-2, torch.float32: 1e-2})
    def test_sparse_matmul(self, device, dtype, coalesced):
        """
        This function test `torch.sparse.mm` when both the mat1 and mat2 are sparse tensors.
        """

        def ref_sparse_mm(a, b):
            return a.to_dense() @ b.to_dense()

        def grad_with_custom_sparsity_pattern_test_helper(sparse_dims, nnz, shape_a, shape_b):
            def test_grad_dense(a_s, b_s, g_s):
                a = a_s.to_dense().detach()
                b = b_s.to_dense().detach()
                g = g_s.to_dense().detach()

                a.requires_grad_(True)
                b.requires_grad_(True)
                c = a @ b
                c.backward(g)
                return a.grad.sparse_mask(a_s.coalesce()), b.grad.sparse_mask(b_s.coalesce())

            a, _, _ = self._gen_sparse(sparse_dims, nnz, shape_a, dtype, device, coalesced)
            b, _, _ = self._gen_sparse(sparse_dims, nnz, shape_b, dtype, device, coalesced)
            a.requires_grad_(True)
            b.requires_grad_(True)

            c = torch.sparse.mm(a, b)
            c2 = c.to_dense().detach()
            c2 = torch.rand_like(c2)
            g = c2.sparse_mask(c.coalesce())

            c.backward(g)

            a_grad, b_grad = test_grad_dense(a, b, g)
            self.assertEqual(a.grad, a_grad)
            self.assertEqual(b.grad, b_grad)

        def test_sparse_matmul(sparse_dims, nnz, shape_a, shape_b):
            a, i_a, v_a = self._gen_sparse(sparse_dims, nnz, shape_a, dtype, device, coalesced)
            b, i_b, v_b = self._gen_sparse(sparse_dims, nnz, shape_b, dtype, device, coalesced)

            # dense implementation
            r1 = ref_sparse_mm(a, b)

            # cpp implementation
            r2 = torch.sparse.mm(a, b)
            self.assertEqual(r1, r2.to_dense())

            if dtype in [torch.double, torch.cdouble]:
                a.requires_grad_(True)
                b.requires_grad_(True)

                # check autograd support on sparse matmul
                def fn(D1, D2):
                    return torch.sparse.mm(D1, D2).to_dense()

                if a.is_cuda:
                    # For cuda, `nondet_tol` is set with `1e-5`
                    # This is because cuSparse sometimes returns approximate zero values like `~e-323`
                    # TODO: Check this cuSparse issue.
                    # This happens when you do chain multiplication `torch.sparse.mm` operations
                    gradcheck(fn, (a, b), check_sparse_nnz=True, nondet_tol=1e-5)
                else:
                    gradcheck(fn, (a, b), check_sparse_nnz=True)
                grad_with_custom_sparsity_pattern_test_helper(sparse_dims, nnz, shape_a, shape_b)

        def test_error_cases():
            def fn(sparse_dims, nnz, shape_a, shape_b):
                a, i_a, v_a = self._gen_sparse(sparse_dims, nnz, shape_a, dtype, device, coalesced)
                b, i_b, v_b = self._gen_sparse(sparse_dims, nnz, shape_b, dtype, device, coalesced)
                r2 = torch.sparse.mm(a, b)

            # This is not a matrix
            self.assertRaises(RuntimeError, lambda: fn(3, 4, [2, 2, 2], [2, 2, 2]))

            # Shapes does not
            self.assertRaisesRegex(RuntimeError,
                                   r"mat1 and mat2 shapes cannot be multiplied \(2x3 and 4x2\)",
                                   lambda: fn(2, 10, [2, 3], [4, 2]))

            def different_dtypes():
                a, i_a, v_a = self._gen_sparse(2, 10, [2, 2], dtype, device, coalesced)
                b, i_b, v_b = self._gen_sparse(2, 10, [2, 2], dtype, device, coalesced)
                r2 = torch.sparse.mm(a.to(torch.float64), a.to(torch.float32))

            self.assertRaisesRegex(RuntimeError, 'mat1 dtype Double does not match mat2 dtype Float', different_dtypes)

        for n in range(2, 5):
            for m in range(2, 8):
                for p in range(2, 8):
                    test_sparse_matmul(2, 10, [n, m], [m, p])

        test_sparse_matmul(2, 0, [0, 0], [0, 0])
        test_sparse_matmul(2, 0, [0, 10], [10, 0])
        test_error_cases()

    @coalescedonoff
    @dtypes(torch.double)
    def test_assign(self, device, dtype, coalesced):
        def assign_to():
            a, i_a, v_a = self._gen_sparse(2, 5, [2, 3], dtype, device, coalesced)
            a[0] = 100

        self.assertRaises(TypeError, assign_to)

    @dtypes(torch.double, torch.cdouble)
    def test_full_broadcast_to(self, device, dtype):
        def can_broadcast(s0, s1):
            s0 = tuple(reversed(s0))
            s1 = tuple(reversed(s1))
            for i in range(len(s0)):
                if s0[i] != 1 and s0[i] != s1[i]:
                    return False
            return True
        sizes = (
            (), (1,), (2,), (1, 1), (3, 1), (3, 2), (4, 1, 1), (4, 3, 2)
        )
        for s0, s1 in itertools.combinations(sizes, r=2):
            t = make_tensor(s0, dtype=dtype, device=device, low=-9, high=9)
            for sparse_dims in range(1, len(s0) + 1):
                s = t.to_sparse(sparse_dims)
                if can_broadcast(s0, s1):
                    t_res = torch.broadcast_to(t, s1)
                    s_res = torch._sparse_broadcast_to(s, s1)
                    torch._validate_sparse_coo_tensor_args(s_res._indices(), s_res._values(), s_res.shape)
                    if s_res.is_coalesced():
                        # ensure that is_coalesced is estimated correctly
                        self.assertEqual(s_res, torch.sparse_coo_tensor(s_res._indices(), s_res._values(), s_res.shape).coalesce())
                    self.assertEqual(s_res.to_dense(), t_res)
                else:
                    with self.assertRaisesRegex(RuntimeError,
                                                r"The expanded size of the tensor \(\d\) "
                                                r"must match the existing size \(\d\)"):
                        torch._sparse_broadcast_to(s, s1)

    @coalescedonoff
    @dtypes(torch.double, torch.cdouble)
    def test_sparse_broadcast_to(self, device, dtype, coalesced):
        def test(sparse_dims, nnz, with_size, new_size):
            x = self._gen_sparse(sparse_dims, nnz, with_size, dtype, device, coalesced)[0]
            y = self.safeToDense(x)
            x1 = torch._sparse_broadcast_to(x, new_size)
            y1 = y.broadcast_to(new_size)
            self.assertEqual(self.safeToDense(x1), y1)

        test(4, 6, [7, 3, 1, 3, 0], [7, 3, 4, 3, 0])
        test(4, 6, [7, 3, 1, 3, 0], [2, 7, 3, 1, 3, 0])
        test(4, 6, [7, 3, 1, 3, 1, 3], [7, 3, 1, 3, 2, 3])
        test(4, 6, [7, 3, 1, 3, 2, 1], [7, 3, 1, 3, 2, 3])

    def _test_mul_skips(self, device, dtype, coalesced):
        skipTestIfUncoalesced = False
        # This case always coalesce inputs and that could lead to loss of precision,
        # hence it is inhibited for float16/bfloat16 by providing already coalesced tensors.
        if not coalesced and dtype in {torch.float16, torch.bfloat16}:
            skipTestIfUncoalesced = True
        # to_dense is problematic for boolean non-coalesced CUDA tensors
        # see https://github.com/pytorch/pytorch/issues/81648
        if not coalesced and dtype == torch.bool and torch.device(device).type == "cuda":
            skipTestIfUncoalesced = True

        if skipTestIfUncoalesced:
            self.skipTest(f"Test with dtype={dtype}, device={device} runs only with coalesced inputs")

    @coalescedonoff
    # NOTE: addcmul_out is not implemented for bool and half.
    @dtypes(*all_types_and_complex_and(torch.bfloat16))
    @precisionOverride({torch.bfloat16: 1e-2, torch.float16: 1e-2})
    def test_sparse_sparse_mul(self, device, dtype, coalesced):
        self._test_mul_skips(device, dtype, coalesced)

        shape = (2, 3, 4, 10)
        nnz = 10

        def check(self, x, y):
            res_sparse = x * y
            res_dense = x.to_dense() * y.to_dense()
            self.assertEqual(res_sparse.to_dense(), res_dense)

        def check_empty(sparse_shape, nnz, dense_shape, coalesce):
            from itertools import product
            for nnz_val, shape_suffix in product((nnz, 0), ((), (0,))):
                empty_sparse_shape = sparse_shape + shape_suffix
                empty_dense_shape = dense_shape + shape_suffix
                x = self._gen_sparse(sparse_dim, nnz_val, empty_sparse_shape, dtype, device, coalesce)[0]
                check(self, x, x)

        # TODO: uncomment once backward is implemented for sparse tensors that broadcast in dense dims.
        # def check_autograd(x, y):
        #     if dtype in {torch.double, torch.cdouble}:
        #         xa = x.detach().clone().requires_grad_(True)
        #         ya = y.detach().clone().requires_grad_(True)
        #         gradcheck(lambda a, b: (a * b).to_dense(), (xa, ya), check_sparse_nnz=True)
        #         gradcheck(lambda a, b: (a * b).to_dense(), (ya, xa), check_sparse_nnz=True)

        for dim in range(len(shape) + 1):
            sub_shape = shape[dim:]
            sparse_dim = len(sub_shape) // 2

            check_empty(sub_shape, nnz, shape, coalesced)

            x = self._gen_sparse(sparse_dim, nnz, sub_shape, dtype, device, coalesced)[0]
            y = self._gen_sparse(sparse_dim, nnz, sub_shape, dtype, device, coalesced)[0]
            check(self, x, y)
            # TODO: uncomment once supported
            # check_autograd(x, y)

            # check broadcasting in dense dims
            for d in range(sparse_dim, len(sub_shape)):
                new_shape = sub_shape[:d] + (1,) + sub_shape[d + 1:]
                y = self._gen_sparse(sparse_dim, nnz, new_shape, dtype, device, coalesced)[0]
                check(self, x, y)
                # TODO: uncomment once supported
                # check_autograd(x, y)

    @coalescedonoff
    @dtypes(*all_types_and_complex_and(torch.bool, torch.half, torch.bfloat16))
    @precisionOverride({torch.bfloat16: 1e-2, torch.float16: 1e-2})
    def test_sparse_dense_mul(self, device, dtype, coalesced):
        self._test_mul_skips(device, dtype, coalesced)

        shape = (2, 3, 4, 10)
        nnz = 10

        def check(self, s, d):
            res = d * s

            # check commutativity
            self.assertEqual(res, s * d)

            # check correctness
            self.assertEqual(res.to_dense(), s.to_dense() * d)

            # check in-placeness for dense
            if d.dim() >= s.dim():
                dc = d.clone()
                self.assertEqual(d.mul_(s), dc.mul_(s.to_dense()))

            # check in-placeness for sparse
            if s.dim() >= d.dim():
                # for sparse
                sc = s.clone()
                self.assertEqual(s.mul_(d).to_dense(), sc.to_dense().mul_(d))

        for dim in range(len(shape) + 1):
            sub_shape = shape[dim:]
            sparse_dim = len(sub_shape) // 2

            def check_empty(sparse_shape, nnz, dense_shape, coalesce):
                from itertools import product
                for nnz_val, shape_suffix in product((nnz, 0), ((), (0,))):
                    empty_sparse_shape = sparse_shape + shape_suffix
                    empty_dense_shape = dense_shape + shape_suffix
                    s = self._gen_sparse(sparse_dim, nnz_val, empty_sparse_shape, dtype, device, coalesce)[0]
                    d = make_tensor(empty_dense_shape, dtype=dtype, device=device)
                    check(self, s, d)

            # check scalar multiplication
            s = self._gen_sparse(sparse_dim, nnz, sub_shape, dtype, device, coalesced)[0]
            for scalar in (True, 1, 1.0):
                res_sparse_right = s * scalar
                res_sparse_left = scalar * s
                res_dense = s.to_dense() * scalar
                # check correctness and dtype
                self.assertEqual(s.to(res_sparse_right.dtype), res_sparse_right)
                self.assertEqual(res_sparse_right, res_sparse_left)
                self.assertEqual(res_sparse_right.dtype, res_dense.dtype)
                self.assertEqual(res_sparse_left.dtype, res_dense.dtype)
                # check scalar as 0-dim sparse tensor
                tscalar = torch.tensor(scalar, device=device)
                sscalar = tscalar.to_sparse()
                res_sparse_right = s * sscalar
                res_sparse_left = sscalar * s
                self.assertEqual(res_sparse_right, res_sparse_left)
                self.assertEqual(s.to(res_sparse_right.dtype), res_sparse_right)

            # check non-coalesced 0-dim scalar
            # we skip torch.bool because for such tensors
            # coalesce.to_dense != to_dense
            if dtype == torch.bool:
                return

            for scalar_dtype in (int, float):
                scalar = scalar_dtype(1)
                idx = torch.tensor([], device=device).reshape(0, 2)
                val = torch.tensor([scalar, scalar], device=device)
                sscalar = torch.sparse_coo_tensor(idx, val, ())
                res_dense = s.to_dense() * sscalar.to_dense()
                self.assertEqual((s * sscalar).to_dense(), res_dense)
                self.assertEqual((sscalar * s).to_dense(), res_dense)

            # Case 1: sparse broadcasts over dense
            s = self._gen_sparse(sparse_dim, nnz, sub_shape, dtype, device, coalesced)[0]
            d = make_tensor(shape, dtype=dtype, device=device)
            check(self, s, d)
            check_empty(sub_shape, nnz, shape, coalesced)

            # Case 2: dense broadcasts over sparse
            s = self._gen_sparse(3, nnz, shape, dtype, device, coalesced)[0]
            d = make_tensor(sub_shape, dtype=dtype, device=device)
            check(self, s, d)
            check_empty(shape, nnz, sub_shape, coalesced)

    @unittest.skipIf(not TEST_NUMPY, "NumPy is not available")
    @onlyCPU
    @dtypes(*all_types_and_complex_and(torch.bool))
    def test_sparse_spdiags(self, device, dtype):

        make_diags = functools.partial(make_tensor, dtype=dtype, device=device)
        make_offsets = functools.partial(torch.tensor, dtype=torch.long, device=device)

        if TEST_SCIPY:
            def reference(diags, offsets, shape):
                return scipy.sparse.spdiags(diags, offsets, *shape).toarray()

        else:
            def reference(diags, offsets, shape):
                result = torch.zeros(shape, dtype=dtype, device=device)
                for i, off in enumerate(offsets):
                    res_view = result.diagonal(off)
                    data = diags[i]
                    if off > 0:
                        data = data[off:]

                    m = min(res_view.shape[0], data.shape[0])
                    res_view[:m] = data[:m]
                return result

        def check_valid(diags, offsets, shape, layout=None):
            ref_out = reference(diags, offsets, shape)
            out = torch.sparse.spdiags(diags, offsets, shape, layout=layout)
            if layout is None:
                ex_layout = torch.sparse_coo
            else:
                ex_layout = layout
            out_dense = out.to_dense()
            self.assertTrue(out.layout == ex_layout, f"Output layout {out.layout} expected {ex_layout}")
            self.assertEqual(out_dense, ref_out, f"Result:\n{out_dense} does not match reference:\n{ref_out}")

        def check_invalid(args, error):
            with self.assertRaisesRegex(RuntimeError, error):
                torch.sparse.spdiags(*args)

        def valid_cases():
            # some normal cases
            yield (make_diags((1, 5)), make_offsets([0]), (5, 5))
            yield (make_diags((3, 3)), make_offsets([-1, 0, 1]), (4, 4))
            # noncontigous diags
            yield (make_diags((5, 4), noncontiguous=True), make_offsets([-1, 1, 0, 2, -2]), (5, 5))
            # noncontigous offsets
            yield (make_diags((3, 4)), make_offsets([1, -1, 0, -2, 2])[::2], (5, 5))
            # noncontigous diags + offsets
            yield (make_diags((3, 4), noncontiguous=True), make_offsets([1, -1, 0, -2, 2])[::2], (5, 5))
            # correct dimensionality, 2d, 2d , and shapes match, but the number of diagonals is zero
            yield (make_diags((0, 3)), make_offsets([]), (3, 3))
            # forward rotation of upper diagonals
            yield (make_diags((3, 8)), make_offsets([1, 2, 3]), (4, 4))
            # rotation exausts input space to read from
            yield (make_diags((2, 3)), make_offsets([2, 1]), (3, 3))
            # Simple cases repeated with special output format
            yield (make_diags((1, 5)), make_offsets([0]), (5, 5), torch.sparse_csc)
            yield (make_diags((3, 3)), make_offsets([-1, 0, 1]), (4, 4), torch.sparse_csr)
            # vector diags
            yield (make_diags((3, )), make_offsets([1]), (4, 4))
            # Scalar offset
            yield (make_diags((1, 3)), make_offsets(2), (4, 4))
            # offsets out of range
            yield (make_diags((1, 3)), make_offsets([3]), (3, 3))
            yield (make_diags((1, 3)), make_offsets([-3]), (3, 3))

        for case in valid_cases():
            check_valid(*case)

        def invalid_cases():
            yield (make_diags((1, 3)), make_offsets([0]), (3, 2, 3)), "Output shape must be 2d"
            yield (make_diags((2, 3)), make_offsets([[1, 2], [0, 3]]), (3, 3)), "Offsets must be scalar or vector"
            yield (make_diags((3, 2, 3)), make_offsets([0, 1, 2]), (4, 4)), "Diagonals must be vector or matrix"
            yield (make_diags((3, 3)), make_offsets([-1, 0]), (3, 3)),\
                r"Number of diagonals \(\d\) does not match the number of offsets \(\d\)"
            yield (make_diags((5,)), make_offsets([0, 1, 2, 3, 4]), (3, 3)),\
                r"Number of diagonals \(\d\) does not match the number of offsets \(\d\)"
            yield (make_diags((2, 2)), make_offsets([-1, 0]), (2, 3), torch.strided),\
                r"Only output layouts \(\w+, \w+, \w+\) are supported, got \w+"
            yield (make_diags((2, 5)), make_offsets([0, 0]), (5, 5)), "Offset tensor contains duplicate values"
            yield (make_diags((1, 5)), make_offsets([0]).to(torch.int32), (5, 5)), r"Offset Tensor must have dtype Long but got \w+"


        for case, error_regex in invalid_cases():
            check_invalid(case, error_regex)

    def test_small_nnz_coalesced(self):
        # creating a coo tensor with nnz == 0 is always coalesced
        self.assertTrue(torch.sparse_coo_tensor([[], []], [], (2, 2)).is_coalesced())
        # same for a coo tensor with only 1 nnz
        self.assertTrue(torch.sparse_coo_tensor([[0], [0]], [1], (2, 2)).is_coalesced())
        # two or more nnz coalesced is false as it can't be verified without an expensive check
        self.assertFalse(torch.sparse_coo_tensor([[0, 0], [0, 0]], [1, 2], (2, 2)).is_coalesced())
        # even if there are no duplicates
        self.assertFalse(torch.sparse_coo_tensor([[0, 1], [0, 1]], [1, 2], (2, 2)).is_coalesced())

    @coalescedonoff
    @dtypes(*all_types_and_complex_and(torch.bool))
    def test_sum(self, device, dtype, coalesced):
        def run_test(shape, nnz):
            a = self._gen_sparse(2, nnz, shape, dtype, device, coalesced)[0]
            self.assertEqual(a.sum(), a._values().sum())
            if dtype.is_floating_point or dtype.is_complex:
                a.requires_grad_(True)
                a.sum().backward()
                self.assertEqual(a.grad, torch.ones(shape, dtype=dtype, device=device))
        for shape in [(10, 5), (10, 10)]:
            run_test(shape, 0)
            run_test(shape, max(shape))
            run_test(shape, shape[0] * shape[1])


class TestSparseOneOff(TestCase):
    @unittest.skipIf(not TEST_CUDA, 'CUDA not available')
    def test_cuda_from_cpu(self):
        with self.assertRaisesRegex(
                RuntimeError,
                "Expected all tensors to be on the same device, but found at least two devices, cuda:0 and cpu!"):
            torch.sparse.FloatTensor(torch.zeros(1, 4).long().cuda(),
                                     torch.randn(4, 4, 4),
                                     [3, 4, 4])

        with self.assertRaisesRegex(
                RuntimeError,
                "Expected all tensors to be on the same device, but found at least two devices, cuda:0 and cpu!"):
            torch.sparse.FloatTensor(torch.zeros(1, 4).long().cuda(),
                                     torch.randn(4, 4, 4, 0),
                                     [3, 4, 4, 0])

        with self.assertRaisesRegex(
                RuntimeError,
                "Expected all tensors to be on the same device, but found at least two devices, cuda:0 and cpu!"):
            torch.sparse.FloatTensor(torch.LongTensor(1, 0).cuda(),
                                     torch.randn(0, 4, 4, 0),
                                     [0, 4, 4, 0])

    @unittest.skipIf(not TEST_CUDA, 'CUDA not available')
    def test_cuda_sparse_cpu_dense_add(self):
        x = torch.zeros(3, 4, 4)
        sparse_y = torch.cuda.sparse.FloatTensor(torch.zeros(1, 4).long().cuda(),
                                                 torch.randn(4, 4, 4).cuda(),
                                                 [3, 4, 4])
        with self.assertRaisesRegex(RuntimeError, "add: expected 'self' to be a CUDA tensor, but got a CPU tensor"):
            x + sparse_y

        x = torch.zeros(3, 4, 4, 0)
        sparse_y = torch.cuda.sparse.FloatTensor(torch.zeros(1, 4).long().cuda(),
                                                 torch.randn(4, 4, 4, 0).cuda(),
                                                 [3, 4, 4, 0])
        with self.assertRaisesRegex(RuntimeError, "add: expected 'self' to be a CUDA tensor, but got a CPU tensor"):
            x + sparse_y

        x = torch.zeros(0, 4, 4, 0)
        sparse_y = torch.cuda.sparse.FloatTensor(torch.LongTensor(1, 0).cuda(),
                                                 torch.randn(0, 4, 4, 0).cuda(),
                                                 [0, 4, 4, 0])
        with self.assertRaisesRegex(RuntimeError, "add: expected 'self' to be a CUDA tensor, but got a CPU tensor"):
            x + sparse_y


def _sparse_to_dense(tensor):
    if tensor.dtype != torch.bool:
        return tensor.to_dense()

    # to_dense uses coalesce which isn't implemented for bool
    return tensor.to(torch.int8).to_dense().to(torch.bool)


_sparse_unary_ops = ops(sparse_unary_ufuncs, dtypes=OpDTypes.supported,
                        allowed_dtypes=all_types_and_complex())
class TestSparseUnaryUfuncs(TestCase):
    exact_dtype = True


    @_sparse_unary_ops
    def test_sparse_consistency(self, device, dtype, op):
        sample = first_sample(self, op.sample_inputs(device, dtype))
        assert isinstance(sample.input, torch.Tensor)

        expected = op(sample.input, *sample.args, **sample.kwargs)
        assert torch.is_tensor(expected)
        output = op(sample.input.to_sparse(), *sample.args, **sample.kwargs)
        assert torch.is_tensor(output)
        self.assertEqual(_sparse_to_dense(output), expected)

    @_sparse_unary_ops
    def test_out(self, device, dtype, op):
        if not op.supports_out:
            self.skipTest("Skipped! Out not supported")

        sample = first_sample(self, op.sample_inputs(device, dtype))
        sample.input = sample.input.to_sparse()
        expect = op(sample.input, *sample.args, **sample.kwargs)

        out = torch.zeros(sample.input.shape, device=device,
                          dtype=expect.dtype, layout=torch.sparse_coo)
        op(sample.input, *sample.args, **sample.kwargs, out=out)
        self.assertEqual(out, expect)

    @_sparse_unary_ops
    def test_inplace(self, device, dtype, op):
        if op.inplace_variant is None:
            self.skipTest("Skipped! Out not supported")

        sample = first_sample(self, op.sample_inputs(device, dtype))
        sample.input = sample.input.to_sparse().coalesce()
        expect = op(sample.input, *sample.args, **sample.kwargs)

        if not torch.can_cast(expect.dtype, dtype):
            with self.assertRaisesRegex(RuntimeError, "result type .* can't be cast to"):
                op.inplace_variant(sample.input, *sample.args, **sample.kwargs)
            return

        actual = op.inplace_variant(sample.input, *sample.args, **sample.kwargs)
        self.assertIs(actual, sample.input)
        self.assertEqual(actual, expect)

    @_sparse_unary_ops
    def test_sparse_zero_dims(self, device, dtype, op):
        # test 0x0 sparse_coo_tensor
        indices = torch.empty(2, 0, dtype=torch.int64)
        values = torch.empty(0, dtype=dtype)
        sparse_0x0 = torch.sparse_coo_tensor(indices, values, (0, 0))
        expected = torch.sparse_coo_tensor(indices, op(values), (0, 0))
        actual = op(sparse_0x0)
        self.assertEqual(expected, actual)

    @_sparse_unary_ops
    def test_sparse_zeros(self, device, dtype, op):
        samples = op.sample_inputs(device, dtype)

        zero_input = torch.zeros((), device=device, dtype=dtype)
        sparse_input = torch.zeros((), dtype=dtype, device=device,
                                   layout=torch.sparse_coo)

        expect = op(zero_input)
        actual = op(sparse_input)
        self.assertEqual(expect, _sparse_to_dense(actual))

    @ops(sparse_unary_ufuncs, dtypes=OpDTypes.supported,
         allowed_dtypes=[torch.double, torch.cdouble])
    def test_sparse_fn_grad(self, device, dtype, op):
        if not op.supports_autograd:
            self.skipTest("Skipped! Op doesn't support autograd")

        for sample in op.sample_inputs(device, dtype):
            sparse_input = sample.input.to_sparse().detach().requires_grad_(True)

            def fn(x):
                return _sparse_to_dense(
                    op(x, *sample.args, **sample.kwargs))

            self.assertTrue(gradcheck(
                fn,
                (sparse_input,),
                check_batched_grad=False,
                check_grad_dtypes=True,
                check_sparse_nnz=True,
                nondet_tol=op.gradcheck_nondet_tol,
                fast_mode=op.gradcheck_fast_mode))


class TestSparseMaskedReductions(TestCase):
    exact_dtype = True

    @ops(sparse_masked_reduction_ops)
    def test_future_empty_dim(self, device, dtype, op):
        """Currently, `dim=()` in reductions operations means "reduce over
        all dimensions" while in future, it will read "no reduce". See
        https://github.com/pytorch/pytorch/issues/29137

        For sparse masked reductions, we'll implement the current behavior.

        For testing, we'll use samples with `dim=0` and map it to
        `dim=()` until
        torch.testing._internal.common_methods_invocations._generate_reduction_kwargs
        is made to generate samples with `dim=()` for non-scalar
        inputs. With this and after gh-29137 is resolved, this test
        can be deleted. See also `torch.masked._canonical_dim`
        implementation about changing the `dim=()` behavior.
        """

        samples = op.sample_inputs_func(op, device, dtype, requires_grad=False)
        op_name = op.name.replace('masked.', '')
        for sample_input in samples:
            if sample_input.kwargs.get('dim') != 0:
                continue
            sample_input_kwargs = dict(sample_input.kwargs)
            sample_input_kwargs['dim'] = ()    # reduce over all dimensions

            t = sample_input.input
            mask = sample_input_kwargs.get('mask')
            if mask is None and op_name in {'prod', 'amax', 'amin'}:
                # FIXME: for now reductions with non-zero reduction identity and
                # unspecified mask are not supported for sparse COO
                # tensors, see torch.masked.prod implementation
                # for details.
                continue
            sparse_op_kwargs = dict(sample_input_kwargs)
            actual = op(t.to_sparse(), *sample_input.args, **sample_input_kwargs)
            self.assertEqual(actual.layout, torch.sparse_coo)

            expected = op(t, *sample_input.args, **sample_input_kwargs).to_sparse()
            self.assertEqual(actual, expected)


class TestSparseMeta(TestCase):
    exact_dtype = True

    def test_basic(self):
        r = torch.empty(4, 4, layout=torch.sparse_coo, device='meta')
        self.assertTrue(r.is_meta)
        self.assertEqual(r.device.type, "meta")
        r2 = torch.empty_like(r)
        self.assertTrue(r2.is_meta)
        self.assertEqual(r, r2)
        r3 = torch.sparse_coo_tensor(size=(4, 4), device='meta')
        self.assertTrue(r3.is_meta)
        self.assertEqual(r, r3)
        r.sparse_resize_((4, 4), 1, 1)
        r.sparse_resize_and_clear_((4, 4, 4), 2, 1)
        self.assertEqual(r.sparse_dim(), 2)
        self.assertEqual(r.dense_dim(), 1)
        self.assertEqual(r._dimV(), 1)
        self.assertEqual(r._nnz(), 0)
        # nnz zero sparse tensors should always be coalesced at creation
        self.assertEqual(r.is_coalesced(), True)
        # but we can force them into the uncoalesed state
        r._coalesced_(False)
        self.assertEqual(r.is_coalesced(), False)
        # return the coalesced state for indices/values access
        r._coalesced_(True)
        # TODO: this sort of aliasing will need to be handled by
        # functionalization
        self.assertEqual(r._indices(), torch.empty(2, 0, device='meta', dtype=torch.int64))
        self.assertEqual(r._values(), torch.empty(0, 4, device='meta'))
        self.assertEqual(r.indices(), torch.empty(2, 0, device='meta', dtype=torch.int64))
        self.assertEqual(r.values(), torch.empty(0, 4, device='meta'))


class TestSparseAny(TestCase):

    def test_generate_simple_inputs(self):
<<<<<<< HEAD
        layouts = [torch.strided, torch.sparse_coo, torch.sparse_csr, torch.sparse_csc, torch.sparse_bsr, torch.sparse_bsc]
=======
        # Temporarily disable BSC and BSC layouts as these don't support select yet, see the next PR in the stack.
        layouts = [torch.strided, torch.sparse_coo, torch.sparse_csr, torch.sparse_csc, torch.sparse_bsr, torch.sparse_bsc][:-2]
>>>>>>> 28579fb1

        tested_combinations = set()
        for tensors in zip(*map(self.generate_simple_inputs, layouts)):
            for i, t in enumerate(tensors):
                self.assertEqual(t.layout, layouts[i])

                # all layouts must produce semantically the same tensors
                self.assertEqual(t, tensors[0])

                if t.layout is torch.strided:
                    is_hybrid = None
                else:
                    is_hybrid = t.dense_dim() > 0
                if t.layout in {torch.sparse_csr, torch.sparse_bsr}:
                    is_batch = t.crow_indices().ndim > 1
                elif t.layout in {torch.sparse_csc, torch.sparse_bsc}:
                    is_batch = t.ccol_indices().ndim > 1
                else:
                    is_batch = None
                if t.layout in {torch.sparse_bsr, torch.sparse_bsc}:
                    blocksize = t.values().shape[1:3]
                    nontrivial_blocksize = 1 not in blocksize
                else:
                    nontrivial_blocksize = None
                tested_combinations.add((t.layout, is_hybrid, is_batch, nontrivial_blocksize))

        # Ensure that the inputs generation covers all layout,
        # non-hybrid/hybrid, and non-batch/batch combinations:
        for layout in layouts:
            for is_hybrid in [False, True]:
                if layout is torch.strided:
                    is_hybrid = None
                for is_batch in [False, True]:
                    if layout in {torch.sparse_coo, torch.strided}:
                        is_batch = None
                    for nontrivial_blocksize in [False, True]:
                        if layout not in {torch.sparse_bsr, torch.sparse_bsc}:
                            nontrivial_blocksize = None
                        key = (layout, is_hybrid, is_batch, nontrivial_blocksize)
                        assert key in tested_combinations, key


# e.g., TestSparseUnaryUfuncsCPU and TestSparseUnaryUfuncsCUDA
instantiate_device_type_tests(TestSparseUnaryUfuncs, globals(), except_for='meta')

instantiate_device_type_tests(TestSparseMaskedReductions, globals(), except_for='meta')

# e.g., TestSparseCPU and TestSparseCUDA
instantiate_device_type_tests(TestSparse, globals(), except_for='meta')

instantiate_device_type_tests(TestSparseAny, globals(), except_for='meta')

if __name__ == '__main__':
    run_tests()<|MERGE_RESOLUTION|>--- conflicted
+++ resolved
@@ -4052,12 +4052,7 @@
 class TestSparseAny(TestCase):
 
     def test_generate_simple_inputs(self):
-<<<<<<< HEAD
         layouts = [torch.strided, torch.sparse_coo, torch.sparse_csr, torch.sparse_csc, torch.sparse_bsr, torch.sparse_bsc]
-=======
-        # Temporarily disable BSC and BSC layouts as these don't support select yet, see the next PR in the stack.
-        layouts = [torch.strided, torch.sparse_coo, torch.sparse_csr, torch.sparse_csc, torch.sparse_bsr, torch.sparse_bsc][:-2]
->>>>>>> 28579fb1
 
         tested_combinations = set()
         for tensors in zip(*map(self.generate_simple_inputs, layouts)):
