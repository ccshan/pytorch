# Defines derivative formulas and Python signatures of methods on Variable
#
# Note about possibly confusing nomenclature: An 'output gradient' is the
# gradient of an output of a forward function. Output gradients are used as
# the inputs to backward functions. `grads` is a vector of output gradients,
# and `grad == grads[0]`, in all the derivative formulas in this file.
# An 'input gradient' is the gradient of an input to a forward function.
# Input gradients are the outputs of backward functions, corresponding to the
# input names included in the derivative formulas defined in this file.
# Also, every time we talk computing "gradient" we actually mean computing
# the vector jacobian product using the given 'output gradient' as the vector.
#
# Each entry consists of:
#   - A 'name', which specifies the ATen name of the function you
#     are defining derivatives for, and an argument specification.
#   - One or more gradients entries, mapping differentiable input
#     names to a formula specifying how to compute its gradient.
#     Note that a single gradient entry can specify the gradient
#     formula for multiple input names, by specifying a key
#     "input1, input2" (see atan2 for an example).
#   - An argument can be flagged as 'non_differentiable'.
#   - Optional entry with key 'output_differentiability' and value a list of the
#     same length as the number of outputs from the forward function. The list
#     should contain only booleans, specifying whether each of the output Tensor
#     is differentiable.
#     If it is not specified for a function that returns multiple elements but
#     uses `grad` instead of `grads[idx]`, then all but the first output will
#     be marked as non-differentiable.
#     If None of the output is differentiable, you can also add the function
#     name to `gen_variable_type.py`'s `DONT_REQUIRE_DERIVATIVE` list.
#
# There are two cases for Tensor and TensorList arguments here:
#   - If that argument is differentiable, in the sense that a gradient with respect
#     to that argument could exist. You should either:
#       - Specify the formula for that gradient
#       - Specify not_implemented("function_name") as a formula to say that this is not
#         implement yet (but might be in the future and the user can request that on an issue)
#   - If that argument is not differentiable, because it is not a floating point dtype or the
#     function is not differentiable with respect to that argument  for
#     example. You should either:
#       - Do not specify any formula for this argument
#       - Specify explicitly that this argument is "non_differentiable". Note that in this case,
#         we trust you that this argument will never have requires_grad=True and it will be silently
#         ignored if it does.
#
# If a function has out-of-place and in-place variants, then the derivative
# definition for the in-place variant is optional. It will default to the
# definition for the out-of-place variant. Note that _out variants are never
# differentiable.
#
# Gradient expressions are standard C++ expressions operating on ATen
# variables.  In a gradient expression, the following variables are in
# scope:
#
#   - 'grad', the gradient of the output (often spelled grad_output
#     in Python) which we are going to left-multiply.
#
#     When a function returns multiple *differentiable* outputs,
#     you can refer to the gradients of each outputs using 'grads',
#     e.g., 'grads[0]', 'grads[1]'.
#
#     When a function returns multiple *differentiable* outputs that
#     are named, you can refer to the gradients of each outputs using
#     'grad_{name}', e.g., 'grad_x', 'grad_y'.
#
#     When a function returns *one* differentiable output (the
#     first output) and some more nondifferentiable outputs,
#     you MUST refer to the gradient of the differentiable output with
#     'grad' (this case is special-cased in our code generation).
#
#     Note that the number of differentibale outputs can be modified by the
#     'output_differentiability' entry (see above).
#
#     Across a differentiable function's derivatives set, it is not
#     permitted to mix the use of "grad", "grads", and
#     "grad_{name}". You must be consistent for that differentiable
#     function.
#
#   - Any of the input arguments, tensor or non-tensor, including
#     argument names that only appear in Declarations.yaml, e.g. 'output'.
#
#   - 'result', representing the result of evaluating the forward
#     expression for ATen native function declarations. If the forward
#     expression outputs a tuple, use 'resultX' instead to access the
#     X-th entry
#
#   - 'grad_input_mask', a std::array<bool, n>, specifies which input
#     gradients are actually needed.  For example, in the entry
#     `input0, input1: foo(grad_input_mask)`, `grad_input_mask` is a size
#     two array, where `grad_input_mask[0]` is true if `input0` requires
#     grad, and `grad_input_mask[1]` is true if `input1` requires grad.
#
#     (NB: if your function computes gradient for a list of tensors,
#     the `grad_input_mask` will only have a single entry for the list
#     specifying if either zero or at least one tensor from the list requires
#     grad.  If we want to support more fine-grained signalling,
#     we'll need some alternate variable which is not a std::array)
#
#   - 'retain_variables', a bool which is true if a user has specified
#     that saved variables should be retained in case the backwards is
#     run again later.  This allows an optimization where we can
#     destroy saved buffers if we know variables are not going to be retained,
#     e.g., it is used by _cudnn_rnn
#
# If you need a complex expression, e.g., with local variables,
# write a _backward function in torch/csrc/autograd/FunctionsManual.cpp
# and invoke it from here.  By the way, go read
# https://github.com/zdevito/ATen/issues/163; this describes an
# important hazard that occurs when porting backwards from Python to C++
#
# Double backwards gradient expressions can be somewhat confusing;
# the most important thing to remember is: (1) you need to define a
# derivative formula for every input, including inputs named things
# like 'grad_output', and (2) the gradient to multiply with is always
# called 'grad' (even though it really is a grad-grad).
#
# You can also add forward derivative definition by defining a formula for
# a returned value (in general "result" if the name is not specified). This
# formula works the same way as the backward one and advanced implementations
# should also be placed in the FunctionsManual file.
# This formula should compute a single Jacobian vector product using the (primal)
# value of the argument "foo_p", its forward grad "foo_t" and the result of the
# function as "result".
# Note that the forward derivative can be automatically generated in two cases:
#     - if your function is linear (NOT affine or multi-linear), then you can
#       specify so by just using the string "auto_linear" for the formula.
#     - if your function is applied element wise (and has a single input), you
#       can specify so by just using the string "auto_element_wise" for the formula.
#
# Note that to avoid unpacking overhead, functions taking TensorList as inputs
# will always have their forward grad formula called. This function is responsible
# to check if any computation is needed and should return an undefined Tensor when
# there is nothing to do. You can check "cat_forward" for a full example.
#
# NB: There are a number of gradient definitions in here which are bogus
# (implemented using zeros_like).  These gradients are (hopefully) not
# used by our frontend.  You MUST check the frontend code; search for
# OpName.apply to see if it's still using a legacy Python style API.
#
# Note: Returning views.
# The following cases exist:
#     - If a function returns no view, it can have arbitrary outputs.
#     - If a function return at least one Tensor that is a differentiable view
#       of one of its input:
#         - If there is only one differentiable output, this Tensor is marked as a
#           differentiable view. (alias or transpose for example)
#         - If there are more than one differentiable output, by default all the views are
#           marked as differentiable views and created with allow_rebase_history=false.
#           Meaning that any inplace operation on it will raise an error. (unbind for example)
#
#  Notes about undefined output gradients:
#     All backward functions must support all combinations of undefined output
#     gradient Tensors, where `grad[i].defined() == false`. Depending on the
#     number of input and output grads your derivative formula uses, code
#     generation may automatically add some level of undefined grad support,
#     according to these three cases:
#
#       * 1 input grad and 1 output grad:
#           Complete undefined grad support is automatically added, so you
#           shouldn't have to think about it, unless there is a bug in the code
#           generation.
#
#       * 1 input grad and multiple output grads:
#           Undefined grad support is automatically added ONLY in the case where
#           all output grads are undefined. You will have to add explicit support
#           for cases where a subset of output grads is undefined.
#
#       * multiple input grads:
#           No automatic support, so you will need to add it.
#
#     If your derivative formula uses more than one output grad, it is usually
#     preferable to add undefined grad support in the backward function itself
#     (if you're using one), rather than in the derivative formula in this file.
#
#     Undefined Tensors are created with the default constructor `at::Tensor()`.
#     It is an efficient way to represent a Tensor filled with zeros because
#     the Tensor holds no sizing information and no Storage data is allocated.
#     But consequentially, Tensor operations cannot be performed on them.
#     Therefore, your backward function should treat an undefined output grad as
#     a zero, and it needs to be a special case.
#
#     If all output grads are undefined, then it should be correct for the
#     backward function to return undefined input grads. Since we use the chain
#     rule, output grads equal to zero should result in input grads equal to zero,
#     unless there is some rare special case.
#
#     If a subset of output grads is undefined, then it may be acceptable for
#     the backward function to return undefined input grads--it depends on the
#     specific function, so you'll have to determine that yourself. If returning
#     an undefined Tensor is correct for a given input grad, it is also logically
#     correct to return a defined grad full of zeros, but that would not be
#     preferable since it would be less efficient.
#
# NB: The parameter names here MUST be consistent with the parameter names
# in Decalarations.yaml
- name: abs(Tensor self) -> Tensor
  self: grad * self.sgn()
  result: handle_r_to_c(result.scalar_type(), self_t.conj() * self_p.sgn())

- name: acos(Tensor self) -> Tensor
  self: grad * -((-self * self + 1).rsqrt()).conj()
  result: auto_element_wise

- name: add.Tensor(Tensor self, Tensor other, *, Scalar alpha=1) -> Tensor
  self: handle_r_to_c(self.scalar_type(), grad)
  other: handle_r_to_c(other.scalar_type(), maybe_multiply(grad, alpha.conj()))
  result: self_t + maybe_multiply(other_t, alpha)

- name: add.Scalar(Tensor self, Scalar other, Scalar alpha=1) -> Tensor
  self: handle_r_to_c(self.scalar_type(), grad)
  result: self_t

- name: addbmm(Tensor self, Tensor batch1, Tensor batch2, *, Scalar beta=1, Scalar alpha=1) -> Tensor
  self: maybe_multiply(grad, beta.conj())
  batch1: grad.unsqueeze(0).expand({ batch1.size(0), batch1.size(1), batch2.size(2) }).bmm(batch2.transpose(1, 2).conj()) * alpha.conj()
  batch2: batch1.transpose(1, 2).conj().bmm(grad.unsqueeze(0).expand({ batch1.size(0), batch1.size(1), batch2.size(2) })) * alpha.conj()
  result: maybe_multiply(self_t, beta) + maybe_multiply(batch1_t.bmm(batch2_p).sum(0), alpha) + maybe_multiply(batch1_p.bmm(batch2_t).sum(0), alpha)

- name: addcdiv(Tensor self, Tensor tensor1, Tensor tensor2, *, Scalar value=1) -> Tensor
  self: handle_r_to_c(self.scalar_type(), grad)
  tensor1: handle_r_to_c(tensor1.scalar_type(), grad * (value / tensor2).conj())
  tensor2: handle_r_to_c(tensor2.scalar_type(), -grad * (value * tensor1 / (tensor2 * tensor2)).conj())
  result: self_t + maybe_multiply(tensor1_t / tensor2_p, value) - maybe_multiply(tensor2_t * (tensor1_p / tensor2_p) / tensor2_p, value)

- name: addcmul(Tensor self, Tensor tensor1, Tensor tensor2, *, Scalar value=1) -> Tensor
  self: handle_r_to_c(self.scalar_type(), grad)
  tensor1: handle_r_to_c(tensor1.scalar_type(), grad * (tensor2 * value).conj())
  tensor2: handle_r_to_c(tensor2.scalar_type(), grad * (tensor1 * value).conj())
  result: self_t + maybe_multiply(tensor1_t * tensor2_p, value) + maybe_multiply(tensor2_t * tensor1_p, value)

- name: addmm(Tensor self, Tensor mat1, Tensor mat2, *, Scalar beta=1, Scalar alpha=1) -> Tensor
  self: maybe_multiply(grad, beta.conj())
  mat1: mm_mat1_backward(grad, mat2, mat1.sizes(), mat1.strides(), alpha)
  mat2: mm_mat2_backward(grad, mat1, mat2.sizes(), mat2.strides(), alpha)
  result: maybe_multiply(self_t, beta) + maybe_multiply(mat1_t.mm(mat2_p), alpha) + maybe_multiply(mat1_p.mm(mat2_t), alpha)

- name: _sparse_addmm(Tensor self, Tensor sparse, Tensor dense, *, Scalar beta=1, Scalar alpha=1) -> Tensor
  self: maybe_multiply(grad, beta)
  sparse: _sparse_addmm_sparse_backward(grad, sparse, dense, alpha)
  dense: mm_mat2_backward(grad, sparse, dense.sizes(), dense.strides(), alpha)

- name: addmv(Tensor self, Tensor mat, Tensor vec, *, Scalar beta=1, Scalar alpha=1) -> Tensor
  self: maybe_multiply(grad, beta.conj())
  mat: grad.ger(vec.conj()) * alpha.conj()
  vec: mat.t().conj().mv(grad) * alpha.conj()
  result: maybe_multiply(self_t, beta) + maybe_multiply(mat_t.mv(vec_p), alpha) + maybe_multiply(mat_p.mv(vec_t), alpha)

- name: addr(Tensor self, Tensor vec1, Tensor vec2, *, Scalar beta=1, Scalar alpha=1) -> Tensor
  self: maybe_multiply(grad, beta.conj())
  vec1: grad.mv(vec2.conj()) * alpha.conj()
  vec2: grad.t().mv(vec1.conj()) * alpha.conj()
  result: maybe_multiply(self_t, beta) + maybe_multiply(vec1_t.outer(vec2_p), alpha) + maybe_multiply(vec1_p.outer(vec2_t), alpha)

- name: affine_grid_generator(Tensor theta, int[] size, bool align_corners) -> Tensor
  theta: affine_grid_generator_backward(grad, size, align_corners)

- name: alias(Tensor(a) self) -> Tensor(a)
  self: grad
  result: self_t

- name: angle(Tensor self) -> Tensor
  self: angle_backward(grad, self)
  result: handle_r_to_c(result.scalar_type(), angle_backward(self_t, self_p))

# The four items below are necessary because TensorIterator doesn't work on
# Variables (codegen does not unwrap the input Tensor for all() and any() ).
- name: any(Tensor self) -> Tensor
  output_differentiability: [False]

- name: any.dim(Tensor self, int dim, bool keepdim=False) -> Tensor
  output_differentiability: [False]

- name: all(Tensor self) -> Tensor
  output_differentiability: [False]

- name: all.dim(Tensor self, int dim, bool keepdim=False) -> Tensor
  output_differentiability: [False]

- name: acosh(Tensor self) -> Tensor
  self: grad * (self.pow(2) - 1).rsqrt().conj()
  result: auto_element_wise

- name: acosh_(Tensor(a!) self) -> Tensor(a!)
  self: not_implemented("inplace version of acosh")

- name: asinh(Tensor self) -> Tensor
  self: grad * (self.pow(2) + 1).rsqrt().conj()
  result: auto_element_wise

- name: asinh_(Tensor(a!) self) -> Tensor(a!)
  self: not_implemented("inplace version of asinh")

- name: atanh(Tensor self) -> Tensor
  self: grad * 1 / (1 - self.pow(2)).conj()
  result: auto_element_wise

- name: atanh_(Tensor(a!) self) -> Tensor(a!)
  self: not_implemented("inplace version of atanh")

- name: as_strided(Tensor(a) self, int[] size, int[] stride, int? storage_offset=None) -> Tensor(a)
  self: as_strided_backward(grad, TensorGeometry(self), size, stride, storage_offset)

- name: asin(Tensor self) -> Tensor
  self: grad * (-self * self + 1).rsqrt().conj()
  result: auto_element_wise

- name: atan(Tensor self) -> Tensor
  self: grad / (self * self + 1).conj()
  result: auto_element_wise

- name: atan2(Tensor self, Tensor other) -> Tensor
  self, other: atan2_backward(grad, self, other, grad_input_mask)

- name: baddbmm(Tensor self, Tensor batch1, Tensor batch2, *, Scalar beta=1, Scalar alpha=1) -> Tensor
  self: maybe_multiply(grad, beta.conj())
  batch1: grad.bmm(batch2.transpose(1, 2).conj()) * alpha.conj()
  batch2: batch1.transpose(1, 2).conj().bmm(grad) * alpha.conj()
  result: maybe_multiply(self_t, beta) + maybe_multiply(batch1_t.bmm(batch2_p), alpha) + maybe_multiply(batch1_p.bmm(batch2_t), alpha)

- name: bernoulli(Tensor self, *, Generator? generator=None) -> Tensor
  self: zeros_like(grad)

- name: bernoulli_.Tensor(Tensor(a!) self, Tensor p, *, Generator? generator=None) -> Tensor(a!)
  self: zeros_like(grad)
  p: zeros_like(p)

- name: bernoulli_.float(Tensor(a!) self, float p=0.5, *, Generator? generator=None) -> Tensor(a!)
  self: zeros_like(grad)

- name: bmm(Tensor self, Tensor mat2) -> Tensor
  self: grad.bmm(mat2.transpose(1, 2).conj())
  mat2: self.transpose(1, 2).conj().bmm(grad)
  result: self_t.bmm(mat2_p) + self_p.bmm(mat2_t)

- name: cat(Tensor[] tensors, int dim=0) -> Tensor
  tensors: cat_tensors_backward(grad, to_args_sizes(tensors), to_args_scalartypes(tensors), dim)
  result: cat_jvp(tensors, dim)

- name: cauchy_(Tensor(a!) self, float median=0, float sigma=1, *, Generator? generator=None) -> Tensor(a!)
  self: zeros_like(grad)

- name: ceil(Tensor self) -> Tensor
  self: zeros_like(grad)
  result: auto_element_wise

- name: cholesky(Tensor self, bool upper=False) -> Tensor
  self: cholesky_backward(grad, upper, result)

- name: linalg_cholesky_ex(Tensor self, *, bool upper=False, bool check_errors=False) -> (Tensor L, Tensor info)
  self: cholesky_backward(grad, upper, L)
  L: cholesky_jvp(self_t, L, upper)

- name: cholesky_solve(Tensor self, Tensor input2, bool upper=False) -> Tensor
  self, input2: cholesky_solve_backward(grad, self, input2, result, upper)
  result: cholesky_solve_jvp(result, input2_p, input2_t, self_t, upper)

- name: cholesky_inverse(Tensor self, bool upper=False) -> Tensor
  self: cholesky_inverse_backward(grad, self, upper, result)

# For clamp, gradient is not defined at the boundaries. But empirically it's helpful
# to be able to get gradient on min and max, so we return the subgradient 1 for these cases.
- name: clamp.Tensor(Tensor self, Tensor? min=None, Tensor? max=None) -> Tensor
  self: clamp_backward(grad, self, min, max)
  min, max: clamp_backward_min_max(grad, self, min, max, grad_input_mask)

- name: clamp(Tensor self, Scalar? min=None, Scalar? max=None) -> Tensor
  self: clamp_backward(grad, self, min, max)
  result: auto_element_wise

- name: clamp_min(Tensor self, Scalar min) -> Tensor
  self: where(self >= min, grad, at::scalar_tensor(0., grad.options()))
  result: auto_element_wise

- name: clamp_min.Tensor(Tensor self, Tensor min) -> Tensor
  self: where(self >= min, grad, at::scalar_tensor(0., grad.options()))
  min: where(self < min, grad, at::scalar_tensor(0., grad.options()))
  result: where(self_p >= min_p, self_t, at::scalar_tensor(0., self_p.options())) + where(self_p < min_p, min_t, at::scalar_tensor(0., self_p.options()))

- name: clamp_max(Tensor self, Scalar max) -> Tensor
  self: where(self <= max, grad, at::scalar_tensor(0., grad.options()))
  result: auto_element_wise

- name: clamp_max.Tensor(Tensor self, Tensor max) -> Tensor
  self: where(self <= max, grad, at::scalar_tensor(0., grad.options()))
  max: where(self > max, grad, at::scalar_tensor(0., grad.options()))
  result: where(self_p <= max_p, self_t, at::scalar_tensor(0., self_p.options())) + where(self_p > max_p, max_t, at::scalar_tensor(0., self_p.options()))

- name: clone(Tensor self, *, MemoryFormat? memory_format=None) -> Tensor
  self: grad
  result: auto_linear

- name: _to_copy(Tensor self, *, ScalarType? dtype=None, Layout? layout=None, Device? device=None, bool? pin_memory=None, bool non_blocking=False, MemoryFormat? memory_format=None) -> Tensor
  self: grad.to(self.options(), /*non_blocking*/false, /*copy*/false)
  result: _to_copy(self_t, dtype, layout, device, pin_memory, non_blocking, memory_format)
  # The condition is: if dtype is not nullopt, then isDifferentiableType(*dtype)
  # (If dtype IS nullopt, we rely on the regular check that any input requires grad).
  output_differentiability: ["!dtype || isDifferentiableType(*dtype)"]

- name: _coalesce(Tensor self) -> Tensor
  self: grad

- name: complex(Tensor real, Tensor imag) -> Tensor
  real: at::real(grad)
  imag: at::imag(grad)
  result: at::complex(real_t, imag_t)

- name: polar(Tensor abs, Tensor angle) -> Tensor
  abs, angle: polar_backward(grad, result)

- name: _conj(Tensor(a) self) -> Tensor(a)
  self: grad.conj()
  result: self_t.conj()

- name: _neg_view(Tensor(a) self) -> Tensor(a)
  self: grad.neg()
  result: self_t.neg()

- name: _conj_physical(Tensor self) -> Tensor
  self: grad.conj_physical()
  result: self_t.conj_physical()

- name: conj_physical_(Tensor(a!) self) -> Tensor(a!)
  self: grad.conj_physical()
  result: self_t.conj_physical_()

- name: copysign.Tensor(Tensor self, Tensor other) -> Tensor
  self: copysign_tensor_self_backward(grad, self, result)
  other: zeros_like(other)
  result: copysign_tensor_self_backward(self_t, self_p, result)

- name: copysign.Scalar(Tensor self, Scalar other) -> Tensor
  self: copysign_tensor_self_backward(grad, self, result)
  result: auto_element_wise

- name: cos(Tensor self) -> Tensor
  self: grad * -self.sin().conj()
  result: auto_element_wise

- name: cosh(Tensor self) -> Tensor
  self: grad * self.sinh().conj()
  result: auto_element_wise

- name: count_nonzero.dim_IntList(Tensor self, int[] dim) -> Tensor
  output_differentiability: [False]

- name: count_nonzero(Tensor self, int? dim=None) -> Tensor
  output_differentiability: [False]

- name: cross(Tensor self, Tensor other, int? dim=None) -> Tensor
  self: other.conj().cross(grad, dim)
  other: grad.cross(self.conj(), dim)
  result: "at::cross(self_t, other_p, dim) + at::cross(self_p, other_t, dim)"

- name: logcumsumexp(Tensor self, int dim) -> Tensor
  self: logcumsumexp_backward(grad, self, result, dim)

- name: cumprod(Tensor self, int dim, *, ScalarType? dtype=None) -> Tensor
  self: cumprod_backward(grad.to(self.scalar_type()), self, dim, result)
  result: "cumprod_jvp(self_t, self_p, result, dim).to(dtype.has_value() ? *dtype : self_p.scalar_type())"

- name: cumsum(Tensor self, int dim, *, ScalarType? dtype=None) -> Tensor
  self: cumsum_backward(grad.to(self.scalar_type()), dim)
  result: auto_linear

- name: cummax(Tensor self, int dim) -> (Tensor values, Tensor indices)
  self: cummaxmin_backward(grad, self, indices, dim)
  values: self_t.gather(dim, indices)

- name: cummin(Tensor self, int dim) -> (Tensor values, Tensor indices)
  self: cummaxmin_backward(grad, self, indices, dim)
  values: self_t.gather(dim, indices)

- name: conv_tbc(Tensor self, Tensor weight, Tensor bias, int pad=0) -> Tensor
  self, weight, bias: "grad.defined() ? conv_tbc_backward(grad, self, weight, bias, pad) : std::tuple<Tensor, Tensor, Tensor>()"

- name: _ctc_loss(Tensor log_probs, Tensor targets, int[] input_lengths, int[] target_lengths, int blank=0, bool zero_infinity=False) -> (Tensor, Tensor)
  log_probs: _ctc_loss_backward(grad, log_probs, targets, input_lengths, target_lengths, result0, result1, blank, zero_infinity)

- name: deg2rad(Tensor self) -> Tensor
  self: deg2rad_backward(grad)
  result: auto_element_wise

- name: _det_lu_based_helper(Tensor self) -> (Tensor det, Tensor lu, Tensor pivs)
  self: _det_lu_based_helper_backward(grad, det, self, lu, pivs)
  output_differentiability: [True, False, False]

- name: diag(Tensor self, int diagonal=0) -> Tensor
  self: diag_backward(grad, self.sizes(), diagonal)

- name: diagonal(Tensor(a) self, int offset=0, int dim1=0, int dim2=1) -> Tensor(a)
  self: diagonal_backward(grad, self.sizes(), offset, dim1, dim2)
  result: auto_linear

- name: diagonal_backward(Tensor grad_output, int[] input_sizes, int offset, int dim1, int dim2) -> Tensor
  grad_output: grad.diagonal(offset, dim1, dim2)
  result: auto_linear

- name: dist(Tensor self, Tensor other, Scalar p=2) -> Tensor
  self: norm_backward(grad, self - other, p, result)
  other: -norm_backward(grad, self - other, p, result)

# The backward formula is done in this order to improve numerical stability
# of the higher order derivatives, see https://github.com/pytorch/pytorch/issues/43414
# Note that we don't use "result" because saving it would be BC-breaking when it is used in an inplace operation later
- name: div.Tensor(Tensor self, Tensor other) -> Tensor
  self: div_tensor_self_backward(grad, other, self.scalar_type())
  other: div_tensor_other_backward(grad, self, other)
  result: self_t / other_p - other_t * (self_p / other_p) / other_p

- name: div.Scalar(Tensor self, Scalar other) -> Tensor
  self: div_tensor_self_backward(grad, at::scalar_to_tensor(other), self.scalar_type())
  result: self_t / other

- name: div.Tensor_mode(Tensor self, Tensor other, *, str? rounding_mode) -> Tensor
  self: div_tensor_self_backward(grad, other, self.scalar_type(), rounding_mode)
  other: div_tensor_other_backward(grad, self, other, rounding_mode)
  result: "rounding_mode.has_value() ? result.new_zeros(result.sizes()) : self_t / other_p - other_t * (self_p / other_p) / other_p"

- name: div.Scalar_mode(Tensor self, Scalar other, *, str? rounding_mode) -> Tensor
  self: div_tensor_self_backward(grad, at::scalar_to_tensor(other), self.scalar_type(), rounding_mode)
  result: "rounding_mode.has_value() ? result.new_zeros(result.sizes()) : self_t / other"

- name: dot(Tensor self, Tensor tensor) -> Tensor
  self: grad * tensor.conj()
  tensor: grad * self.conj()
  result: at::dot(self_t, tensor_p) + at::dot(self_p, tensor_t)

- name: vdot(Tensor self, Tensor other) -> Tensor
  self: grad.conj() * other
  other: grad * self
  result: at::vdot(self_t, other_p) + at::vdot(self_p, other_t)

- name: _fused_dropout(Tensor self, float p, Generator? generator=None) -> (Tensor, Tensor)
  self: _fused_dropout_backward(grad, result1, p)

- name: eig(Tensor self, bool eigenvectors=False) -> (Tensor eigenvalues, Tensor eigenvectors)
  self: eig_backward(grads, self, eigenvectors, eigenvalues, eigenvectors_return)

- name: eq_.Scalar(Tensor(a!) self, Scalar other) -> Tensor(a!)
  self: zeros_like(self)

- name: eq_.Tensor(Tensor(a!) self, Tensor other) -> Tensor(a!)
  self: zeros_like(self)
  other: zeros_like(other)

- name: erf(Tensor self) -> Tensor
  self: 2.0 / sqrt(M_PI) * exp(-(self.pow(2))) * grad

- name: erfc(Tensor self) -> Tensor
  self: -2.0 / sqrt(M_PI) * exp(-(self.pow(2))) * grad

- name: special_erfcx(Tensor self) -> Tensor
  self: (2.0 * self * result - 2.0 / sqrt(M_PI)) * grad

- name: erfinv(Tensor self) -> Tensor
  self: 0.5 * sqrt(M_PI) * exp(self.erfinv().pow(2)) * grad

- name: exp(Tensor self) -> Tensor
  self: grad * result.conj()
  result: auto_element_wise

- name: exp2(Tensor self) -> Tensor
  self: grad * result * M_LN2
  result: auto_element_wise

- name: expm1(Tensor self) -> Tensor
  self: grad * (result + 1)
  result: auto_element_wise

- name: expand(Tensor(a) self, int[] size, *, bool implicit=False) -> Tensor(a)
  self: at::sum_to(grad, self.sizes())
  result: auto_linear

- name: exponential_(Tensor(a!) self, float lambd=1, *, Generator? generator=None) -> Tensor(a!)
  self: zeros_like(grad)

- name: fake_quantize_per_tensor_affine_cachemask(Tensor self, float scale, int zero_point, int quant_min, int quant_max) -> (Tensor output, Tensor mask)
  self: fake_quantize_per_tensor_affine_cachemask_backward(grad, mask)

- name: _fake_quantize_per_tensor_affine_cachemask_tensor_qparams(Tensor self, Tensor scale, Tensor zero_point, Tensor fake_quant_enabled, int quant_min, int quant_max) -> (Tensor output, Tensor mask)
  self: fake_quantize_per_tensor_affine_cachemask_backward(grad, mask)

- name: _fake_quantize_learnable_per_tensor_affine(Tensor self, Tensor scale, Tensor zero_point, int quant_min, int quant_max, float grad_factor=1.0) -> Tensor
  self, scale, zero_point: "grad.defined() ? _fake_quantize_learnable_per_tensor_affine_backward(grad, self, scale, zero_point, quant_min, quant_max, grad_factor) : std::tuple<Tensor, Tensor, Tensor>()"

- name: fake_quantize_per_channel_affine_cachemask(Tensor self, Tensor scale, Tensor zero_point, int axis, int quant_min, int quant_max) -> (Tensor output, Tensor mask)
  self: fake_quantize_per_channel_affine_cachemask_backward(grad, mask)

- name: _fake_quantize_learnable_per_channel_affine(Tensor self, Tensor scale, Tensor zero_point, int axis, int quant_min, int quant_max, float grad_factor=1.0) -> Tensor
  self, scale, zero_point: "grad.defined() ? _fake_quantize_learnable_per_channel_affine_backward(grad, self, scale, zero_point, axis, quant_min, quant_max, grad_factor) : std::tuple<Tensor, Tensor, Tensor>()"

- name: _fused_moving_avg_obs_fq_helper(Tensor self, Tensor observer_on, Tensor fake_quant_on, Tensor(a!) running_min, Tensor(b!) running_max, Tensor(c!) scale, Tensor(d!) zero_point, float averaging_const, int quant_min, int quant_max, int ch_axis, bool per_row_fake_quant=False, bool symmetric_quant=False) -> (Tensor output, Tensor mask)
  self: fake_quantize_per_tensor_affine_cachemask_backward(grad, mask)

- name: fill_.Scalar(Tensor(a!) self, Scalar value) -> Tensor(a!)
  self: zeros_like(grad)
  result: self_t.fill_(0)

- name: fill_.Tensor(Tensor(a!) self, Tensor value) -> Tensor(a!)
  self: zeros_like(grad)
  value: grad.sum()
  result: self_t.fill_(value_t)

- name: floor(Tensor self) -> Tensor
  self: zeros_like(grad)
  result: auto_element_wise

- name: fmod.Scalar(Tensor self, Scalar other) -> Tensor
  self: grad

- name: fmod.Tensor(Tensor self, Tensor other) -> Tensor
  self: grad
  other: 'not_implemented("fmod: other")'

- name: frac(Tensor self) -> Tensor
  self: grad
  result: self_t

- name: frexp.Tensor(Tensor self) -> (Tensor mantissa, Tensor exponent)
  self: grad / exponent.exp2()
  mantissa: self_t / exponent.exp2()

- name: gather(Tensor self, int dim, Tensor index, *, bool sparse_grad=False) -> Tensor
  self: gather_backward(grad, self, dim, index, sparse_grad)
  index: non_differentiable
  result: auto_linear

- name: ge_.Scalar(Tensor(a!) self, Scalar other) -> Tensor(a!)
  self: zeros_like(self)

- name: ge_.Tensor(Tensor(a!) self, Tensor other) -> Tensor(a!)
  self: zeros_like(self)
  other: zeros_like(other)

- name: geometric_(Tensor(a!) self, float p, *, Generator? generator=None) -> Tensor(a!)
  self: zeros_like(grad)

- name: geqrf(Tensor self) -> (Tensor a, Tensor tau)
  self: not_implemented("geqrf")

- name: indices(Tensor(a) self) -> Tensor(a)
  output_differentiability: [False]

- name: _indices(Tensor(a) self) -> Tensor(a)
  output_differentiability: [False]

- name: grid_sampler_2d(Tensor input, Tensor grid, int interpolation_mode, int padding_mode, bool align_corners) -> Tensor
  input, grid: "grad.defined() ? grid_sampler_2d_backward(grad, input, grid, interpolation_mode, padding_mode, align_corners, grad_input_mask) : std::tuple<Tensor, Tensor>()"

- name: grid_sampler_3d(Tensor input, Tensor grid, int interpolation_mode, int padding_mode, bool align_corners) -> Tensor
  input, grid: "grad.defined() ? grid_sampler_3d_backward(grad, input, grid, interpolation_mode, padding_mode, align_corners) : std::tuple<Tensor, Tensor>()"

# See NOTE [ grid_sample CPU fallback ]
- name: _grid_sampler_2d_cpu_fallback(Tensor input, Tensor grid, int interpolation_mode, int padding_mode, bool align_corners) -> Tensor
  input, grid: "grad.defined() ? _grid_sampler_2d_cpu_fallback_backward(grad, input, grid, interpolation_mode, padding_mode, align_corners) : std::tuple<Tensor, Tensor>()"

- name: gt_.Scalar(Tensor(a!) self, Scalar other) -> Tensor(a!)
  self: zeros_like(self)

- name: gt_.Tensor(Tensor(a!) self, Tensor other) -> Tensor(a!)
  self: zeros_like(self)
  other: zeros_like(other)

- name: hardsigmoid(Tensor self) -> Tensor
  self: hardsigmoid_backward(grad, self)

- name: histc(Tensor self, int bins=100, Scalar min=0, Scalar max=0) -> Tensor
  self: not_implemented("histc")

- name: hardswish(Tensor self) -> Tensor
  self: hardswish_backward(grad, self)
  result: auto_element_wise

- name: hypot(Tensor self, Tensor other) -> Tensor
  self: grad * self / result
  other: grad * other / result
  result: self_t * self_p / result + other_t * other_p / result

- name: i0(Tensor self) -> Tensor
  self: grad * at::special_i1(self)

- name: special_i0e(Tensor self) -> Tensor
  self: grad * (at::special_i1e(self) - self.sgn() * result)

- name: special_i1(Tensor self) -> Tensor
  self: i1_backward(grad, self, result)

- name: special_i1e(Tensor self) -> Tensor
  self: i1e_backward(grad, self, result)

- name: igamma(Tensor self, Tensor other) -> Tensor
  self: 'not_implemented("igamma: input")'
  other: grad * exp((self - 1) * log(other) - other - lgamma(self))

- name: igammac(Tensor self, Tensor other) -> Tensor
  self: 'not_implemented("igammac: input")'
  other: -grad * exp((self - 1) * log(other) - other - lgamma(self))

- name: index.Tensor(Tensor self, Tensor?[] indices) -> Tensor
  self: index_backward(grad.new_zeros(self.sizes(), self.options()), indices, grad)

- name: index_add_.alpha(Tensor(a!) self, int dim, Tensor index, Tensor source, *, Scalar alpha) -> Tensor(a!)
  self: grad
  # The case source.dim() == 0  is necessary to support scalar tensors of the form
  # source.dim() == 0 and index.dim() == 1 and index.size() == (1,),
  # This is because source is not broadcastable to index, as source.dim() < index.dim()
  source: "maybe_multiply(source.dim() > 0 ? grad.index_select(dim, index).expand_as(source) : grad.index_select(dim, index.squeeze(0)), alpha)"
  index: non_differentiable
  result: self_t.index_add_(dim, index, maybe_multiply(source_t, alpha))

- name: index_copy_(Tensor(a!) self, int dim, Tensor index, Tensor source) -> Tensor(a!)
  self: grad.clone().index_fill_(dim, index, 0)
  # The case source.dim() == 0  is necessary to support scalar tensors of the form
  # source.dim() == 0 and index.dim() == 1 and index.size() == (1,),
  # This is because source is not broadcastable to index, as source.dim() < index.dim()
  source: "source.dim() > 0 ? grad.index_select(dim, index).expand_as(source) : grad.index_select(dim, index.squeeze(0))"
  index: non_differentiable
  result: self_t.index_copy_(dim, index, source_t)

- name: index_fill_.int_Scalar(Tensor(a!) self, int dim, Tensor index, Scalar value) -> Tensor(a!)
  self: grad.clone().index_fill_(dim, index, 0)
  index: non_differentiable
  result: self_t.index_fill_(dim, index, 0)

- name: index_fill_.int_Tensor(Tensor(a!) self, int dim, Tensor index, Tensor value) -> Tensor(a!)
  self: grad.clone().index_fill_(dim, index, 0)
  value: grad.index_select(dim, std::get<0>(at::_unique(index, /*sorted=*/false))).sum()
  index: non_differentiable
  result: self_t.index_fill_(dim, index, value_t)

- name: index_put_(Tensor(a!) self, Tensor?[] indices, Tensor values, bool accumulate=False) -> Tensor(a!)
  self: "accumulate ? grad : grad.clone().index_put_(indices, zeros_like(values), false)"
  values: grad.index(indices)
  result: self_t.index_put_(indices, values_t, accumulate)

- name: _index_put_impl_(Tensor(a!) self, Tensor?[] indices, Tensor values, bool accumulate=False, bool unsafe=False) -> Tensor(a!)
  self: "accumulate ? grad : grad.clone().index_put_(indices, zeros_like(values), false)"
  values: grad.index(indices)
  result: at::_index_put_impl_(self_t, indices, values_t, accumulate, unsafe)

- name: index_select(Tensor self, int dim, Tensor index) -> Tensor
  self: index_select_backward(grad, self.sizes(), dim, index)
  index: non_differentiable
  result: auto_linear

- name: inverse(Tensor self) -> Tensor
  self: -at::matmul(result.mH(), at::matmul(grad, result.mH()))

- name: linalg_inv_ex(Tensor self, *, bool check_errors=False) -> (Tensor inverse, Tensor info)
  self: -at::matmul(inverse.mH(), at::matmul(grad, inverse.mH()))
  inverse: -at::matmul(at::matmul(inverse, self_t), inverse)

- name: linalg_pinv.atol_rtol_tensor(Tensor self, *, Tensor? atol=None, Tensor? rtol=None, bool hermitian=False) -> Tensor
  self: pinv_backward(grad, result, self)
  result: pinv_jvp(self_p, result, self_t)

- name: isnan(Tensor self) -> Tensor
  self: non_differentiable

- name: kthvalue(Tensor self, int k, int dim=-1, bool keepdim=False) -> (Tensor values, Tensor indices)
  self: value_selecting_reduction_backward(grad, dim, indices, self.sizes(), keepdim)
  values: gather_with_keepdimed_indices(self_t, dim, indices, keepdim)

- name: le_.Scalar(Tensor(a!) self, Scalar other) -> Tensor(a!)
  self: zeros_like(self)

- name: le_.Tensor(Tensor(a!) self, Tensor other) -> Tensor(a!)
  self: zeros_like(self)
  other: zeros_like(other)

- name: lerp.Scalar(Tensor self, Tensor end, Scalar weight) -> Tensor
  self: "weight.isComplex() ? grad * (1 - weight.conj().toComplexDouble()) : grad * (1 - weight.toDouble())"
  end: grad * weight.conj()
  result: at::lerp(self_t, end_t, weight)

- name: lerp.Tensor(Tensor self, Tensor end, Tensor weight) -> Tensor
  self: grad * (1 - weight).conj()
  end: grad * weight.conj()
  weight: grad * (end - self).conj()
  result: at::lerp(self_t, end_t, weight_p) + weight_t * (end_p - self_p)

- name: lgamma(Tensor self) -> Tensor
  self: grad * digamma(self)
  result: auto_element_wise

- name: digamma(Tensor self) -> Tensor
  self: grad * polygamma(1, self)
  result: auto_element_wise

- name: polygamma(int n, Tensor self) -> Tensor
  self: grad * polygamma(n + 1, self)
  result: auto_element_wise

- name: polygamma_(Tensor(a!) self, int n) -> Tensor(a!)
  self: grad * polygamma(n + 1, self)
  result: self_t.mul_(polygamma(n + 1, original_self_p))

- name: log(Tensor self) -> Tensor
  self: grad.div(self.conj())
  result: auto_element_wise

- name: log10(Tensor self) -> Tensor
  self: grad / (self.conj() * 2.3025850929940456)
  result: auto_element_wise

- name: log1p(Tensor self) -> Tensor
  self: log1p_backward(grad, self)
  result: auto_element_wise

- name: log2(Tensor self) -> Tensor
  self: grad / (self.conj() * 0.6931471805599453)
  result: auto_element_wise

- name: logaddexp(Tensor self, Tensor other) -> Tensor
  self: grad / (1 + exp(other - self))
  other: grad / (1 + exp(self - other))
  result: self_t / (1 + exp(other_p - self_p)) + other_t / (1 + exp(self_p - other_p))

- name: logaddexp2(Tensor self, Tensor other) -> Tensor
  self: grad / (1 + pow(2, other - self))
  other: grad / (1 + pow(2, self - other))
  result: self_t / (1 + pow(2, other_p - self_p)) + other_t / (1 + pow(2, self_p - other_p))

- name: xlogy.Tensor(Tensor self, Tensor other) -> Tensor
  self: grad * at::xlogy((self != 0), other)
  other: grad * at::where(other.isnan() | (self != 0), self / other, zeros_like(other))
  result: self_t * at::xlogy((self_p != 0), other_p) + other_t * self_p / other_p

- name: xlogy.Scalar_Self(Scalar self, Tensor other) -> Tensor
  other: grad * at::where(other.isnan() | (!self.equal(0)), self / other, zeros_like(other))
  result: auto_element_wise

- name: xlogy.Scalar_Other(Tensor self, Scalar other) -> Tensor
  self: grad * at::xlogy((self != 0), other)
  result: auto_element_wise

- name: special_xlog1py(Tensor self, Tensor other) -> Tensor
  self: grad * other.log1p()
  other: grad * self / (other + 1)
  result: self_t * other_p.log1p() + other_t * self_p / (other_p + 1)

- name: special_xlog1py.self_scalar(Scalar self, Tensor other) -> Tensor
  other: grad * self / (other + 1)
  result: auto_element_wise

- name: special_xlog1py.other_scalar(Tensor self, Scalar other) -> Tensor
  self: grad * log1p(other.toDouble())
  result: auto_element_wise

- name: special_zeta(Tensor self, Tensor other) -> Tensor
  self: not_implemented("zeta")
  other:  grad * -self * special_zeta(self + 1., other)

- name: special_zeta.self_scalar(Scalar self, Tensor other) -> Tensor
  other:  grad * -self * special_zeta(self.toDouble() + 1., other)

- name: special_zeta.other_scalar(Tensor self, Scalar other) -> Tensor
  self: not_implemented("zeta")

- name: logdet(Tensor self) -> Tensor
  self: logdet_backward(grad, self, result)

- name: log_normal_(Tensor(a!) self, float mean=1, float std=2, *, Generator? generator=None) -> Tensor(a!)
  self: zeros_like(grad)

- name: logsumexp(Tensor self, int[1] dim, bool keepdim=False) -> Tensor
  self: logsumexp_backward(grad, self, result, dim, keepdim)

- name: lstsq(Tensor self, Tensor A) -> (Tensor solution, Tensor QR)
  self: not_implemented("lstsq")
  A: not_implemented("lstsq")

- name: linalg_lstsq(Tensor self, Tensor b, float? rcond=None, *, str? driver=None) -> (Tensor solution, Tensor residuals, Tensor rank, Tensor singular_values)
  self, b: linalg_lstsq_backward(grad, self, b, rcond, driver, grad_input_mask)
  solution: linalg_lstsq_jvp(self_p, b_p, self_t, b_t)
  output_differentiability: [True, False, False, False]

- name: lt_.Scalar(Tensor(a!) self, Scalar other) -> Tensor(a!)
  self: zeros_like(self)

- name: lt_.Tensor(Tensor(a!) self, Tensor other) -> Tensor(a!)
  self: zeros_like(self)
  other: zeros_like(other)

- name: _lu_with_info(Tensor self, bool pivot=True, bool check_errors=True) -> (Tensor LU, Tensor pivots, Tensor info)
  self: _lu_with_info_backward(grad, self, LU, pivots)
  LU: _lu_with_info_jvp(self_t, LU, pivots)

- name: lu_solve(Tensor self, Tensor LU_data, Tensor LU_pivots) -> Tensor
  self, LU_data: lu_solve_backward(grad, self, LU_data, LU_pivots)
  result: lu_solve_jvp(result, LU_data_p, LU_data_t, self_t, LU_pivots)

- name: lu_unpack(Tensor LU_data, Tensor LU_pivots, bool unpack_data=True, bool unpack_pivots=True) -> (Tensor P, Tensor L, Tensor U)
  LU_data: lu_unpack_backward(grads, LU_data, unpack_data)
  LU_pivots: non_differentiable

- name: masked_fill_.Scalar(Tensor(a!) self, Tensor mask, Scalar value) -> Tensor(a!)
  self: grad.clone().masked_fill_(mask, 0)
  mask: non_differentiable
  result: self_t.masked_fill_(mask, 0)

- name: masked_fill_.Tensor(Tensor(a!) self, Tensor mask, Tensor value) -> Tensor(a!)
  self: grad.clone().masked_fill_(mask, 0)
  value: at::where(mask, grad, zeros_like(grad)).sum()
  mask: non_differentiable
  result: self_t.masked_fill_(mask, value_t)

- name: masked_scatter_(Tensor(a!) self, Tensor mask, Tensor source) -> Tensor(a!)
  self: grad.clone().masked_fill_(mask, 0)
  source: masked_scatter_backward(grad, mask, source.sizes())
  mask: non_differentiable
  result: self_t.masked_scatter_(mask, source_t)

- name: masked_select(Tensor self, Tensor mask) -> Tensor
  self: masked_select_backward(grad, self, mask)
  mask: non_differentiable
  result: auto_linear

- name: linalg_matrix_exp(Tensor self) -> Tensor
<<<<<<< HEAD
  self: matrix_exp_backward(self, grad)
=======
  self: linalg_matrix_exp_differential(self, grad, /*adjoint*/ true)
  result: linalg_matrix_exp_differential(self_p, self_t, /*adjoint*/ false)
>>>>>>> 0b2f68ea

- name: max.dim(Tensor self, int dim, bool keepdim=False) -> (Tensor values, Tensor indices)
  self: value_selecting_reduction_backward(grad, dim, indices, self.sizes(), keepdim)
  values: gather_with_keepdimed_indices(self_t, dim, indices, keepdim)

- name: max(Tensor self) -> Tensor
  self: evenly_distribute_backward(grad, self, result)
  result: evenly_read_jvp(self_t, self_p, result)

- name: maximum(Tensor self, Tensor other) -> Tensor
  self: at::where(self == other, grad / 2, grad).masked_fill_(self < other, 0)
  other: at::where(self == other, grad / 2, grad).masked_fill_(self > other, 0)
  result: other_t + at::where(self_p == other_p, 0.5, (self_p > other_p).to(result.scalar_type())) * (self_t - other_t)

- name: fmax(Tensor self, Tensor other) -> Tensor
  self: grad.clone().masked_fill_((self >= other).logical_or_(other.isnan()).logical_not_(), 0)
  other: grad.clone().masked_fill_((self >= other).logical_or_(other.isnan()), 0)
  result: other_t + (self_p > other_p).logical_or_(other_p.isnan()) * (self_t - other_t)

- name: mean(Tensor self, *, ScalarType? dtype=None) -> Tensor
  self: grad.expand(self.sizes()).to(self.scalar_type()) / self.numel()
  result: auto_linear

- name: mean.dim(Tensor self, int[1] dim, bool keepdim=False, *, ScalarType? dtype=None) -> Tensor
  self: sum_backward(grad, self.sizes(), dim, keepdim).to(self.scalar_type()) / _safe_size(self.sizes(), dim)
  result: auto_linear

- name: median(Tensor self) -> Tensor
  self: evenly_distribute_backward(grad, self, result)

- name: nanmedian(Tensor self) -> Tensor
  self: evenly_distribute_backward(grad, self, result)

# This is in theory incorrect in the following case:
#   sorted list: [..., a, b, b, ..., b, b, c, ...] with median = b and the value
#                            |                     at middle position of the
#                            |                     list between two `b`s. E.g.,
#                            |
#                            ^the middle position
# The gradient exists and is essentially 0 in this case.
#
# In case where the middle position is at the boundary of `b` range, e.g.,
#   sorted list: [..., a, b, b, ..., b, b, c, ...]
#                                       |
#                                       ^the middle position
# The backward implementation is correct in the sense that it returns the
# subgradient on one side.
- name: median.dim(Tensor self, int dim, bool keepdim=False) -> (Tensor values, Tensor indices)
  self: value_selecting_reduction_backward(grad, dim, indices, self.sizes(), keepdim)

- name: nanmedian.dim(Tensor self, int dim, bool keepdim=False) -> (Tensor values, Tensor indices)
  self: value_selecting_reduction_backward(grad, dim, indices, self.sizes(), keepdim)

- name: min.dim(Tensor self, int dim, bool keepdim=False) -> (Tensor values, Tensor indices)
  self: value_selecting_reduction_backward(grad, dim, indices, self.sizes(), keepdim)
  values: gather_with_keepdimed_indices(self_t, dim, indices, keepdim)

- name: min(Tensor self) -> Tensor
  self: evenly_distribute_backward(grad, self, result)
  result: evenly_read_jvp(self_t, self_p, result)

- name: minimum(Tensor self, Tensor other) -> Tensor
  self: at::where(self == other, grad / 2, grad).masked_fill_(self > other, 0)
  other: at::where(self == other, grad / 2, grad).masked_fill_(self < other, 0)
  result: other_t + at::where(self_p == other_p, 0.5, (self_p < other_p).to(result.scalar_type())) * (self_t - other_t)

- name: fmin(Tensor self, Tensor other) -> Tensor
  self: grad.clone().masked_fill_((self <= other).logical_or_(other.isnan()).logical_not_(), 0)
  other: grad.clone().masked_fill_((self <= other).logical_or_(other.isnan()), 0)
  result: other_t + (self_p <= other_p).logical_or_(other_p.isnan()) * (self_t - other_t)

- name: amax(Tensor self, int[1] dim=[], bool keepdim=False) -> Tensor
  self: scale_grad_by_count(restore_reduced_dims(grad, dim, keepdim), restore_reduced_dims(result, dim, keepdim) == self, dim)

- name: amin(Tensor self, int[1] dim=[], bool keepdim=False) -> Tensor
  self: scale_grad_by_count(restore_reduced_dims(grad, dim, keepdim), restore_reduced_dims(result, dim, keepdim) == self, dim)

- name: mm(Tensor self, Tensor mat2) -> Tensor
  self: mm_mat1_backward(grad, mat2, self.sizes(), self.strides(), 1)
  mat2: mm_mat2_backward(grad, self, mat2.sizes(), mat2.strides(), 1)
  result: at::mm(self_t, mat2_p) + at::mm(self_p, mat2_t)

- name: mode(Tensor self, int dim=-1, bool keepdim=False) -> (Tensor values, Tensor indices)
  self: value_selecting_reduction_backward(grad, dim, indices, self.sizes(), keepdim)
  values: gather_with_keepdimed_indices(self_t, dim, indices, keepdim)

- name: mul.Tensor(Tensor self, Tensor other) -> Tensor
  self: mul_tensor_backward(grad, other, self.scalar_type())
  other: mul_tensor_backward(grad, self, other.scalar_type())
  result: other_t * self_p + self_t * other_p

- name: mul.Scalar(Tensor self, Scalar other) -> Tensor
  self: mul_tensor_backward(grad, at::scalar_to_tensor(other), self.scalar_type())
  result: self_t * other

- name: mv(Tensor self, Tensor vec) -> Tensor
  self: grad.ger(vec.conj())
  vec: self.conj().t().mv(grad)

- name: mvlgamma(Tensor self, int p) -> Tensor
  self: mvlgamma_backward(grad, self, p)
  result: auto_element_wise

- name: nan_to_num(Tensor self, float? nan=None, float? posinf=None, float? neginf=None) -> Tensor
  self: grad * at::isfinite(self)
  result: auto_element_wise

- name: native_batch_norm(Tensor input, Tensor? weight, Tensor? bias, Tensor? running_mean, Tensor? running_var, bool training, float momentum, float eps) -> (Tensor, Tensor, Tensor)
  input, weight, bias: "grad.defined() ? native_batch_norm_backward(grad, input, weight, running_mean, running_var, result1, result2, training, eps, grad_input_mask) : std::tuple<Tensor, Tensor, Tensor>()"

- name: native_batch_norm_backward(Tensor grad_out, Tensor input, Tensor? weight, Tensor? running_mean, Tensor? running_var, Tensor? save_mean, Tensor? save_invstd, bool train, float eps, bool[3] output_mask) -> (Tensor, Tensor, Tensor)
  input, weight, grad_out: batchnorm_double_backward(input, weight, grads[0], grads[1], grads[2], grad_out, running_mean, running_var, train, eps, save_mean, save_invstd, grad_input_mask)
  save_mean: not_implemented("native_batch_norm_backward save_mean")
  save_invstd: not_implemented("native_batch_norm_backward save_invstd")

- name: native_layer_norm(Tensor input, int[] normalized_shape, Tensor? weight, Tensor? bias, float eps) -> (Tensor, Tensor, Tensor)
  input, weight, bias: "grad.defined() ? native_layer_norm_backward(grad, input, normalized_shape, result1, result2, weight, bias, grad_input_mask) : std::tuple<Tensor, Tensor, Tensor>()"

- name: native_layer_norm_backward(Tensor grad_out, Tensor input, int[] normalized_shape, Tensor mean, Tensor rstd, Tensor? weight, Tensor? bias, bool[3] output_mask) -> (Tensor, Tensor, Tensor)
  input, weight, grad_out: layer_norm_double_backward(input, weight, grads[0], grads[1], grads[2], grad_out, mean, rstd, normalized_shape, grad_input_mask)
  bias: Tensor()
  mean: not_implemented("native_layer_norm_backward mean")
  rstd: not_implemented("native_layer_norm_backward rstd")

- name: native_group_norm(Tensor input, Tensor? weight, Tensor? bias, int N, int C, int HxW, int group, float eps) -> (Tensor, Tensor, Tensor)
  input, weight, bias: "GradMode::is_enabled() || grads[1].defined() || grads[2].defined() ? infinitely_differentiable_native_group_norm_backward(grads[0], grads[1], grads[2], input, result1, result2, weight, N, C, HxW, group, eps, grad_input_mask) : (grads[0].defined() ? native_group_norm_backward(grads[0].is_contiguous() ? grads[0] : grads[0].contiguous(), input.is_contiguous() ? input : input.contiguous(), result1, result2, weight, N, C, HxW, group, grad_input_mask) : std::tuple<Tensor, Tensor, Tensor>())"

- name: ne_.Scalar(Tensor(a!) self, Scalar other) -> Tensor(a!)
  self: zeros_like(self)

- name: ne_.Tensor(Tensor(a!) self, Tensor other) -> Tensor(a!)
  self: zeros_like(self)
  other: zeros_like(other)

- name: neg(Tensor self) -> Tensor
  self: grad.neg()

- name: nextafter(Tensor self, Tensor other) -> Tensor
  self: not_implemented("nextafter")
  other: not_implemented("nextafter")

- name: norm.Scalar(Tensor self, Scalar p=2) -> Tensor
  self: norm_backward(grad, self, p, result)

- name: norm.ScalarOpt_dim(Tensor self, Scalar? p, int[1] dim, bool keepdim=False) -> Tensor
  self: norm_backward(grad, self, p, result, dim, keepdim)

- name: norm.ScalarOpt_dtype(Tensor self, Scalar? p, *, ScalarType dtype) -> Tensor
  self: norm_backward(grad, self.to(grad.scalar_type()), p, result)

- name: norm.ScalarOpt_dim_dtype(Tensor self, Scalar? p, int[1] dim, bool keepdim, *, ScalarType dtype) -> Tensor
  self: norm_backward(grad, self.to(grad.scalar_type()), p, result, dim, keepdim)

- name: linalg_vector_norm(Tensor self, Scalar ord=2, int[1]? dim=None, bool keepdim=False, *, ScalarType? dtype=None) -> Tensor
  self: linalg_vector_norm_backward(grad, self, ord, result, dim, keepdim)

- name: _pdist_forward(Tensor self, float p=2) -> Tensor
  self: _pdist_backward(grad, self, p, result)

- name: _pdist_backward(Tensor grad, Tensor self, float p, Tensor pdist) -> Tensor
  grad: not_implemented("_pdist_backward")
  self: not_implemented("_pdist_backward")
  pdist: not_implemented("_pdist_backward")

- name: _euclidean_dist(Tensor x1, Tensor x2) -> Tensor
  x1, x2: _euclidean_dist_backward(grad, x1, x2, result)

- name: _cdist_forward(Tensor x1, Tensor x2, float p, int? compute_mode) -> Tensor
  x1: _cdist_backward(grad.contiguous(), x1, x2, p, result)
  x2: _cdist_backward(grad.mT().contiguous(), x2, x1, p, result.mT().contiguous())

- name: _cdist_backward(Tensor grad, Tensor x1, Tensor x2, float p, Tensor cdist) -> Tensor
  grad: not_implemented("_cdist_backward")
  x1: not_implemented("_cdist_backward")
  x2: not_implemented("_cdist_backward")
  cdist: not_implemented("_cdist_backward")

- name: normal_(Tensor(a!) self, float mean=0, float std=1, *, Generator? generator=None) -> Tensor(a!)
  self: zeros_like(grad)

- name: normal.Tensor_float(Tensor mean, float std=1, *, Generator? generator=None) -> Tensor
  mean: at::zeros(mean.sizes(), grad.options())

- name: normal.float_Tensor(float mean, Tensor std, *, Generator? generator=None) -> Tensor
  std: at::zeros(std.sizes(), grad.options())

- name: normal.Tensor_Tensor(Tensor mean, Tensor std, *, Generator? generator=None) -> Tensor
  mean: at::zeros(mean.sizes(), grad.options())
  std: at::zeros(std.sizes(), grad.options())

- name: linalg_householder_product(Tensor input, Tensor tau) -> Tensor
  input, tau: householder_product_backward(grad, result, input, tau)
<<<<<<< HEAD
=======
  result: householder_product_jvp(input_t, tau_t, result, input_p, tau_p)
>>>>>>> 0b2f68ea

- name: ormqr(Tensor self, Tensor input2, Tensor input3, bool left=True, bool transpose=False) -> Tensor
  self: not_implemented("ormqr")
  input2: not_implemented("ormqr")
  input3: not_implemented("ormqr")

- name: permute(Tensor(a) self, int[] dims) -> Tensor(a)
  self: permute_backwards(grad, dims)
  result: auto_linear

- name: poisson(Tensor self, Generator? generator=None) -> Tensor
  self: zeros_like(self)

- name: pow.Tensor_Scalar(Tensor self, Scalar exponent) -> Tensor
  self: pow_backward(grad, self, exponent)
  result: auto_element_wise

- name: pow.Tensor_Tensor(Tensor self, Tensor exponent) -> Tensor
  self: pow_backward_self(grad, self, exponent)
  exponent: pow_backward_exponent(grad, self, exponent, result)
  result: (pow_backward_self(self_t.conj(), self_p, exponent_p) + pow_backward_exponent(exponent_t.conj(), self_p, exponent_p, result)).conj()

- name: pow.Scalar(Scalar self, Tensor exponent) -> Tensor
  exponent: pow_backward_exponent(grad, self, exponent, result)
  result: auto_element_wise

- name: prod(Tensor self, *, ScalarType? dtype=None) -> Tensor
  self: prod_backward(grad, self.to(grad.scalar_type()), result)

- name: prod.dim_int(Tensor self, int dim, bool keepdim=False, *, ScalarType? dtype=None) -> Tensor
  self: prod_backward(grad, self.to(grad.scalar_type()), result, dim, keepdim)

- name: put_(Tensor(a!) self, Tensor index, Tensor source, bool accumulate=False) -> Tensor(a!)
  self: "accumulate ? grad : grad.put(index, zeros_like(source), false)"
  index: non_differentiable
  source: grad.take(index).reshape_as(source)

- name: linalg_qr(Tensor self, str mode='reduced') -> (Tensor Q, Tensor R)
  self: linalg_qr_backward(grads, self, mode, Q, R)

- name: rad2deg(Tensor self) -> Tensor
  self: rad2deg_backward(grad)

- name: random_.from(Tensor(a!) self, int from, int? to, *, Generator? generator=None) -> Tensor(a!)
  self: zeros_like(grad)

- name: random_.to(Tensor(a!) self, int to, *, Generator? generator=None) -> Tensor(a!)
  self: zeros_like(grad)

- name: random_(Tensor(a!) self, *, Generator? generator=None) -> Tensor(a!)
  self: zeros_like(grad)

- name: reciprocal(Tensor self) -> Tensor
  self: -grad * (result * result).conj()
  result: auto_element_wise

- name: remainder.Scalar(Tensor self, Scalar other) -> Tensor
  self: grad
  result: auto_element_wise

- name: remainder.Tensor(Tensor self, Tensor other) -> Tensor
  self: grad
  # Use addition with zeros to get the proper broadcasting behavior
  result: self_t.expand_as(result)

- name: renorm(Tensor self, Scalar p, int dim, Scalar maxnorm) -> Tensor
  self: renorm_backward(grad, self, p, dim, maxnorm)

- name: repeat(Tensor self, int[] repeats) -> Tensor
  self: repeat_backward(grad, repeats, self.sizes())
  result: auto_linear

- name: special_entr(Tensor self) -> Tensor
  self: grad * (-(1 + self.log()))
  result: auto_element_wise

- name: special_ndtri(Tensor self) -> Tensor
  self: grad * std::sqrt(2 * M_PI) * (result.square() / 2).exp()

# DO NOT define a backward for reshape!
# reshape is special in that it sometimes returns a view, and sometimes not.
# Defining a backward will make codegen spit out the forward call as
#     as_variable(baseType->reshape(self)),
# making it impossible (hard) to detect when it is actually a view.
# - name: reshape(Tensor self, IntArrayRef shape)

- name: _reshape_alias(Tensor(a) self, int[] size, int[] stride) -> Tensor(a)
  self: grad.reshape(self.sizes())
  result: auto_linear

- name: round(Tensor self) -> Tensor
  self: zeros_like(grad)
  result: auto_element_wise

- name: rsqrt(Tensor self) -> Tensor
  self: -0.5 * grad * result.pow(3).conj()
  result: auto_element_wise

- name: scatter.src(Tensor self, int dim, Tensor index, Tensor src) -> Tensor
  self: grad.scatter(dim, index, 0)
  index: non_differentiable
  src: grad.gather(dim, index)

- name: scatter.value(Tensor self, int dim, Tensor index, Scalar value) -> Tensor
  self: grad.scatter(dim, index, 0)
  index: non_differentiable

- name: scatter_add(Tensor self, int dim, Tensor index, Tensor src) -> Tensor
  self: grad
  index: non_differentiable
  src: grad.gather(dim, index)

- name: select.int(Tensor(a) self, int dim, int index) -> Tensor(a)
  self: select_backward(grad, self.sizes(), dim, index)
  result: auto_linear

- name: select_backward(Tensor grad_output, int[] input_sizes, int dim, int index) -> Tensor
  grad_output: grad.select(dim, index)
  result: auto_linear

- name: sigmoid(Tensor self) -> Tensor
  self: sigmoid_backward(grad, result)
  result: auto_element_wise

- name: logit(Tensor self, float? eps=None) -> Tensor
  self: "GradMode::is_enabled() ? infinitely_differentiable_logit_backward(grad, self, eps) : logit_backward(grad, self, eps)"
  result: auto_element_wise

- name: sign(Tensor self) -> Tensor
  self: zeros_like(grad)
  result: auto_element_wise

- name: sgn(Tensor self) -> Tensor
  self: sgn_backward(result, grad, self)
  result: auto_element_wise

- name: sin(Tensor self) -> Tensor
  self: grad * self.cos().conj()
  result: auto_element_wise

- name: sinc(Tensor self) -> Tensor
  self: sinc_backward(grad, self)
  result: auto_element_wise

- name: sinh(Tensor self) -> Tensor
  self: grad * self.cosh().conj()
  result: auto_element_wise

- name: slice.Tensor(Tensor(a) self, int dim=0, int? start=None, int? end=None, int step=1) -> Tensor(a)
  self: slice_backward_wrapper(grad, self.sizes(), dim, start, end, step)
  result: auto_linear

- name: slice_backward(Tensor grad_output, int[] input_sizes, int dim, int start, int end, int step) -> Tensor
  grad_output: grad.slice(dim, start, end, step)

- name: slice_scatter(Tensor self, Tensor src, int dim=0, int? start=None, int? end=None, int step=1) -> Tensor
  self: slice_scatter(grad, zeros_like(src), dim, start, end, step)
  src: grad.slice(dim, start, end, step)
  result: auto_linear

- name: select_scatter(Tensor self, Tensor src, int dim, int index) -> Tensor
  self: select_scatter(grad, zeros_like(src), dim, index)
  src: grad.select(dim, index)
  result: auto_linear

- name: diagonal_scatter(Tensor self, Tensor src, int offset=0, int dim1=0, int dim2=1) -> Tensor
  self: diagonal_scatter(grad, zeros_like(src), offset, dim1, dim2)
  src: grad.diagonal(offset, dim1, dim2)
  result: auto_linear

- name: slogdet(Tensor self) -> (Tensor sign, Tensor logabsdet)
  self: slogdet_backward(grad, self, sign, logabsdet)
  output_differentiability: [false, true]

- name: linalg_slogdet(Tensor self) -> (Tensor sign, Tensor logabsdet)
  self: slogdet_backward(grad, self, sign, logabsdet)
  output_differentiability: [false, true]

- name: solve(Tensor self, Tensor A) -> (Tensor solution, Tensor LU)
  self: solve_backward_self(grad, self, A)
  A: solve_backward_A(grad, self, A, solution)

- name: linalg_solve(Tensor input, Tensor other) -> Tensor
  input: solve_backward_A(grad, other, input, result)
  other: solve_backward_self(grad, other, input)
  result: solve_jvp(result, input_p, input_t, other_t)

- name: sort(Tensor self, int dim=-1, bool descending=False) -> (Tensor values, Tensor indices)
  self: value_selecting_reduction_backward(grad, dim, indices, self.sizes(), true)
  output_differentiability: [True, False]

- name: sort.stable(Tensor self, *, bool? stable, int dim=-1, bool descending=False) -> (Tensor values, Tensor indices)
  self: value_selecting_reduction_backward(grad, dim, indices, self.sizes(), true)
  output_differentiability: [True, False]

- name: split.Tensor(Tensor(a) self, int split_size, int dim=0) -> Tensor(a)[]
  self: split_backward(grads, split_size, dim, self.sizes(), self.options())

- name: unsafe_split.Tensor(Tensor self, int split_size, int dim=0) -> Tensor[]
  self: split_backward(grads, split_size, dim, self.sizes(), self.options())

- name: split_with_sizes(Tensor(a) self, int[] split_sizes, int dim=0) -> Tensor(a)[]
  self: split_with_sizes_backward(grads, split_sizes, dim, self.sizes(), self.options())

- name: unsafe_split_with_sizes(Tensor self, int[] split_sizes, int dim=0) -> Tensor[]
  self: split_with_sizes_backward(grads, split_sizes, dim, self.sizes(), self.options())

- name: sqrt(Tensor self) -> Tensor
  self: grad / (2 * result.conj())
  result: auto_element_wise

- name: squeeze(Tensor(a) self) -> Tensor(a)
  self: unsqueeze_to(grad, self.sizes())
  result: auto_linear

- name: squeeze.dim(Tensor(a) self, int dim) -> Tensor(a)
  self: unsqueeze_to(grad, dim, self.sizes())
  result: auto_linear

- name: squeeze_(Tensor(a!) self) -> Tensor(a!)
  self: unsqueeze_to(grad, self.sizes())
  result: auto_linear

- name: squeeze_.dim(Tensor(a!) self, int dim) -> Tensor(a!)
  self: unsqueeze_to(grad, dim, self.sizes())
  result: auto_linear

- name: std.correction(Tensor self, int[1]? dim, *, int? correction, bool keepdim=False) -> Tensor
  self: std_backward(result, grad, self, dim, correction, keepdim)

- name: std_mean.correction(Tensor self, int[1]? dim, *, int? correction, bool keepdim=False) -> (Tensor, Tensor)
  self: var_std_mean_backward(grads, self, result0, result1, dim, correction, keepdim, true)

- name: sub.Tensor(Tensor self, Tensor other, *, Scalar alpha=1) -> Tensor
  self: handle_r_to_c(self.scalar_type(), grad)
  other: handle_r_to_c(other.scalar_type(), -grad * alpha.conj())
  result: self_t - maybe_multiply(other_t, alpha)

- name: sub.Scalar(Tensor self, Scalar other, Scalar alpha=1) -> Tensor
  self: handle_r_to_c(self.scalar_type(), grad)
  result: auto_element_wise

- name: rsub.Tensor(Tensor self, Tensor other, *, Scalar alpha=1) -> Tensor
  self: handle_r_to_c(other.scalar_type(), -grad * alpha.conj())
  other: handle_r_to_c(self.scalar_type(), grad)

- name: rsub.Scalar(Tensor self, Scalar other, Scalar alpha=1) -> Tensor
  self: handle_r_to_c(self.scalar_type(), -grad * alpha.conj())

- name: sum(Tensor self, *, ScalarType? dtype=None) -> Tensor
  self: grad.expand(self.sizes())
  result: auto_linear

- name: sum.dim_IntList(Tensor self, int[1] dim, bool keepdim=False, *, ScalarType? dtype=None) -> Tensor
  self: sum_backward(grad, self.sizes(), dim, keepdim)
  result: auto_linear

- name: nansum(Tensor self, *, ScalarType? dtype=None) -> Tensor
  self: grad.expand(self.sizes()).to(self.scalar_type()) * self.isnan().logical_not()

- name: nansum.dim_IntList(Tensor self, int[1] dim, bool keepdim=False, *, ScalarType? dtype=None) -> Tensor
  self: nansum_backward(grad.to(self.scalar_type()), self, dim, keepdim)

- name: _svd_helper(Tensor self, bool some, bool compute_uv) -> (Tensor U, Tensor S, Tensor V)
  self: svd_backward(grads, self, some, compute_uv, U, S, V)

- name: symeig(Tensor self, bool eigenvectors=False, bool upper=True) -> (Tensor eigenvalues, Tensor eigenvectors)
  self: eigh_backward(grads, self, eigenvectors, eigenvalues, eigenvectors_return)

- name: linalg_eigh(Tensor self, str UPLO="L") -> (Tensor eigenvalues, Tensor eigenvectors)
  self: eigh_backward(grads, self, /*eigenvectors=*/true, eigenvalues, eigenvectors)
  eigenvalues: eigh_jvp_eigenvalues(self_t, eigenvalues, eigenvectors)
  eigenvectors: eigh_jvp_eigenvectors(self_t, eigenvalues, eigenvectors)

- name: linalg_eig(Tensor self) -> (Tensor eigenvalues, Tensor eigenvectors)
  self: linalg_eig_backward(grads, self, eigenvalues, eigenvectors)

- name: t(Tensor(a) self) -> Tensor(a)
  self: grad.t()
  result: auto_linear

- name: t_(Tensor(a!) self) -> Tensor(a!)
  self: grad.t()
  result: auto_linear

- name: one_hot(Tensor self, int num_classes=-1) -> Tensor
  self: non_differentiable

- name: flip(Tensor self, int[] dims) -> Tensor
  self: grad.flip(dims)
  result: auto_linear

- name: roll(Tensor self, int[1] shifts, int[1] dims=[]) -> Tensor
  self: grad.roll(fmap(reverse_list(shifts), [](int64_t i){return -i;}), reverse_list(dims))
  result: auto_linear

- name: rot90(Tensor self, int k=1, int[] dims=[0,1]) -> Tensor
  self: grad.rot90(-k, dims)
  result: auto_linear

- name: take(Tensor self, Tensor index) -> Tensor
  self: zeros_like(self).put_(index, grad, true)
  index: non_differentiable
  result: auto_linear

- name: tan(Tensor self) -> Tensor
  self: grad * (1 + result.pow(2)).conj()
  result: auto_element_wise

- name: tanh(Tensor self) -> Tensor
  self: tanh_backward(grad, result)
  result: auto_element_wise

- name: topk(Tensor self, int k, int dim=-1, bool largest=True, bool sorted=True) -> (Tensor values, Tensor indices)
  self: value_selecting_reduction_backward(grad, dim, indices, self.sizes(), true)
  output_differentiability: [True, False]

- name: trace(Tensor self) -> Tensor
  self: trace_backward(grad, self.sizes())
  result: auto_linear

- name: transpose.int(Tensor(a) self, int dim0, int dim1) -> Tensor(a)
  self: grad.transpose(dim0, dim1)
  result: auto_linear

- name: transpose_(Tensor(a!) self, int dim0, int dim1) -> Tensor(a!)
  self: grad.transpose(dim0, dim1)
  result: auto_linear

- name: triangular_solve(Tensor self, Tensor A, bool upper=True, bool transpose=False, bool unitriangular=False) -> (Tensor solution, Tensor cloned_coefficient)
  self, A: triangular_solve_backward(grad_solution, grad_cloned_coefficient, self, A, solution, upper, transpose, unitriangular, grad_input_mask)
  solution: triangular_solve_jvp(solution, A_p, A_t, self_t, upper, transpose, unitriangular)
  cloned_coefficient: A_t

- name: tril(Tensor self, int diagonal=0) -> Tensor
  self: grad.tril(diagonal)
  result: auto_linear

- name: triu(Tensor self, int diagonal=0) -> Tensor
  self: grad.triu(diagonal)
  result: auto_linear

- name: trunc(Tensor self) -> Tensor
  self: zeros_like(grad)
  result: auto_element_wise

- name: to_dense(Tensor self, ScalarType? dtype=None) -> Tensor
  self: to_dense_backward(grad, self)

- name: to_sparse(Tensor self) -> Tensor
  self: grad.to_dense()

- name: to_sparse.sparse_dim(Tensor self, int sparse_dim) -> Tensor
  self: grad.to_dense()

- name: to_mkldnn(Tensor self, ScalarType? dtype=None) -> Tensor
  self: to_mkldnn_backward(grad, self)

- name: unfold(Tensor(a) self, int dimension, int size, int step) -> Tensor(a)
  self: unfold_backward(grad, self.sizes(), dimension, size, step)
  result: auto_linear

- name: unfold_backward(Tensor grad_in, int[] input_sizes, int dim, int size, int step) -> Tensor
  grad_in: grad.unfold(dim, size, step)

- name: uniform_(Tensor(a!) self, float from=0, float to=1, *, Generator? generator=None) -> Tensor(a!)
  self: zeros_like(grad)

- name: _unique(Tensor self, bool sorted=True, bool return_inverse=False) -> (Tensor, Tensor)
  output_differentiability: [True, False]
  self: not_implemented("_unique")

- name: unique_dim(Tensor self, int dim, bool sorted=True, bool return_inverse=False, bool return_counts=False) -> (Tensor, Tensor, Tensor)
  output_differentiability: [True, False, False]
  self: not_implemented("unique_dim")

- name: unique_consecutive(Tensor self, bool return_inverse=False, bool return_counts=False, int? dim=None) -> (Tensor, Tensor, Tensor)
  output_differentiability: [True, False, False]
  self: not_implemented("unique_consecutive")

- name: unique_dim_consecutive(Tensor self, int dim, bool return_inverse=False, bool return_counts=False) -> (Tensor, Tensor, Tensor)
  output_differentiability: [True, False, False]
  self: not_implemented("unique_dim_consecutive")

- name: _unique2(Tensor self, bool sorted=True, bool return_inverse=False, bool return_counts=False) -> (Tensor, Tensor, Tensor)
  output_differentiability: [True, False, False]
  self: not_implemented("_unique2")

- name: _unsafe_view(Tensor self, int[] size) -> Tensor
  self: grad.reshape(self.sizes())
  result: auto_linear

- name: unsqueeze(Tensor(a) self, int dim) -> Tensor(a)
  self: grad.squeeze(dim)
  result: auto_linear

- name: unsqueeze_(Tensor(a!) self, int dim) -> Tensor(a!)
  self: grad.squeeze(dim)
  result: auto_linear

- name: var.correction(Tensor self, int[1]? dim, *, int? correction, bool keepdim=False) -> Tensor
  self: var_backward(grad, self, dim, correction, keepdim)

- name: var_mean.correction(Tensor self, int[1]? dim, *, int? correction, bool keepdim=False) -> (Tensor, Tensor)
  self: var_std_mean_backward(grads, self, result0, result1, dim, correction, keepdim, false)

- name: view(Tensor(a) self, int[] size) -> Tensor(a)
  self: grad.reshape(self.sizes())
  result: auto_linear

- name: view.dtype(Tensor(a) self, ScalarType dtype) -> Tensor(a)
  output_differentiability: [False]

- name: view_as_real(Tensor(a) self) -> Tensor(a)
  self: at::view_as_complex(grad.contiguous()) # gx0 + 1j * gx1
  result: at::view_as_real(self_t)

- name: view_as_complex(Tensor(a) self) -> Tensor(a)
  self: at::view_as_real(grad.contiguous().resolve_conj()) # [gx, gy]
  result: at::view_as_complex(self_t)

- name: _s_where(Tensor condition, Tensor self, Tensor other) -> Tensor
  condition: non_differentiable
  self: where(condition, grad, zeros_like(grad))
  other: where(condition, zeros_like(grad), grad)

# weight_norm_cuda_interface_backward does not have an explicitly defined derivative, so if we do happen
# to be running backward with create_graph=True, fall back to a backward function that uses
# differentiable ops.
- name: _weight_norm_cuda_interface(Tensor v, Tensor g, int dim=0) -> (Tensor, Tensor)
  v, g: "grad.defined() ? (GradMode::is_enabled() ? _weight_norm_differentiable_backward(grad.contiguous(), v, g, result1, dim) : _weight_norm_cuda_interface_backward(grad.contiguous(), v, g, result1, dim)) : std::tuple<Tensor, Tensor>()"

- name: zero_(Tensor(a!) self) -> Tensor(a!)
  self: zeros_like(grad)
  result: auto_linear

- name: sparse_mask(Tensor self, Tensor mask) -> Tensor
  self: grad.to_dense().sparse_mask(mask).to_dense()
  mask: non_differentiable

- name: _sparse_coo_tensor_with_dims_and_tensors(int sparse_dim, int dense_dim, int[] size, Tensor indices, Tensor values, *, ScalarType? dtype=None, Layout? layout=None, Device? device=None, bool? pin_memory=False) -> Tensor
  values: sparse_constructor_values_backward(grad, indices)

- name: _sparse_sum.dim(Tensor self, int[1] dim) -> Tensor
  self: at::_sparse_sum_backward(grad, self, dim)

- name: _standard_gamma(Tensor self, Generator? generator=None) -> Tensor
  self: grad * _standard_gamma_grad(self, result)

- name: _standard_gamma_grad(Tensor self, Tensor output) -> Tensor
  self: not_implemented("_standard_gamma_grad")

- name: values(Tensor(a) self) -> Tensor(a)
  self: at::_sparse_coo_tensor_unsafe(self.indices(), grad, self.sizes())._coalesced_(true)

# Why is _values() not differentiable?
# See NOTE [ Sparse: autograd and API ]
- name: _values(Tensor(a) self) -> Tensor(a)
  output_differentiability: [False]

# NN
- name: _trilinear(Tensor i1, Tensor i2, Tensor i3, int[] expand1, int[] expand2, int[] expand3, int[] sumdim, int unroll_dim=1) -> Tensor
  i1, i2, i3: _trilinear_backward(grad, i1, i2, i3, expand1, expand2, expand3, sumdim, grad_input_mask)

- name: constant_pad_nd(Tensor self, int[] pad, Scalar value=0) -> Tensor
  self: constant_pad_nd_backward(grad, pad)

- name: binary_cross_entropy(Tensor self, Tensor target, Tensor? weight=None, int reduction=Mean) -> Tensor
  self: binary_cross_entropy_backward(grad, self, target, weight, reduction)
  target: binary_cross_entropy_target_backward(grad, self, target, weight, reduction)

- name: binary_cross_entropy_backward(Tensor grad_output, Tensor self, Tensor target, Tensor? weight=None, int reduction=Mean) -> Tensor
  self: binary_cross_entropy_double_backward(grad_output, grad, self, target, weight, reduction)
  target: not_implemented("binary_cross_entropy_backward wrt `target`")
  grad_output: binary_cross_entropy_double_backward_grad_output(grad, self, target, weight, reduction)

- name: binary_cross_entropy_with_logits(Tensor self, Tensor target, Tensor? weight=None, Tensor? pos_weight=None, int reduction=Mean) -> Tensor
  self: binary_cross_entropy_with_logits_backward(grad, self, target, weight, pos_weight, reduction)
  target: binary_cross_entropy_with_logits_target_backward(grad, self, target, weight, pos_weight, reduction)

- name: embedding(Tensor weight, Tensor indices, int padding_idx=-1, bool scale_grad_by_freq=False, bool sparse=False) -> Tensor
  indices: non_differentiable
  weight: embedding_backward(grad, indices, weight.size(0), padding_idx, scale_grad_by_freq, sparse)

- name: embedding_dense_backward(Tensor grad_output, Tensor indices, int num_weights, int padding_idx, bool scale_grad_by_freq) -> Tensor
  grad_output: embedding_dense_double_backward(grad, indices, padding_idx)
  indices: non_differentiable

- name: _embedding_bag(Tensor weight, Tensor indices, Tensor offsets, bool scale_grad_by_freq=False, int mode=0, bool sparse=False, Tensor? per_sample_weights=None, bool include_last_offset=False, int padding_idx=-1) -> (Tensor, Tensor, Tensor, Tensor)
  indices: non_differentiable
  offsets: non_differentiable
  weight: _embedding_bag_backward(grad, indices, offsets, result1, result2, result3, weight.size(0), scale_grad_by_freq, mode, sparse, per_sample_weights, padding_idx)
  per_sample_weights: _embedding_bag_per_sample_weights_backward(grad, weight, indices, offsets, result1, mode, padding_idx)

- name: _embedding_bag_dense_backward(Tensor grad, Tensor indices, Tensor offset2bag, Tensor bag_size, Tensor maximum_indices, int num_weights, bool scale_grad_by_freq, int mode, Tensor? per_sample_weights, int padding_idx=-1) -> Tensor
  indices: non_differentiable
  offset2bag: non_differentiable
  bag_size: non_differentiable
  maximum_indices: non_differentiable

- name: embedding_renorm_(Tensor(a!) self, Tensor indices, float max_norm, float norm_type) -> Tensor(a!)
  indices: non_differentiable
  self: not_implemented("embedding_renorm")

- name: kl_div(Tensor self, Tensor target, int reduction=Mean, *, bool log_target=False) -> Tensor
  self: kl_div_backward(grad, self, target, reduction, log_target)
  target: kl_div_target_backward(grad, self, target, reduction, log_target)

- name: l1_loss(Tensor self, Tensor target, int reduction=Mean) -> Tensor
  self: l1_loss_backward(grad, self, target, reduction)
  target: l1_loss_backward(grad, target, self, reduction)

- name: mse_loss(Tensor self, Tensor target, int reduction=Mean) -> Tensor
  self: mse_loss_backward(grad, self, target, reduction)
  target: mse_loss_backward(grad, target, self, reduction)

- name: multi_margin_loss(Tensor self, Tensor target, Scalar p=1, Scalar margin=1, Tensor? weight=None, int reduction=Mean) -> Tensor
  self: multi_margin_loss_backward(grad, self, target, p, margin, weight, reduction)
  target: non_differentiable

- name: multilabel_margin_loss_forward(Tensor self, Tensor target, int reduction) -> (Tensor output, Tensor is_target)
  self: multilabel_margin_loss_backward(grad, self, target, reduction, is_target)
  target: non_differentiable

- name: nll_loss_forward(Tensor self, Tensor target, Tensor? weight, int reduction, int ignore_index) -> (Tensor output, Tensor total_weight)
  self: nll_loss_backward(grad, self, target, weight, reduction, ignore_index, total_weight)
  target: non_differentiable

- name: nll_loss2d_forward(Tensor self, Tensor target, Tensor? weight, int reduction, int ignore_index) -> (Tensor output, Tensor total_weight)
  self: nll_loss2d_backward(grad, self, target, weight, reduction, ignore_index, total_weight)
  target: non_differentiable

- name: smooth_l1_loss(Tensor self, Tensor target, int reduction=Mean, float beta=1.0) -> Tensor
  self: smooth_l1_loss_backward(grad, self, target, reduction, beta)
  target: smooth_l1_loss_backward(grad, target, self, reduction, beta)

- name: huber_loss(Tensor self, Tensor target, int reduction=Mean, float delta=1.0) -> Tensor
  self: huber_loss_backward(grad, self, target, reduction, delta)
  target: huber_loss_backward(grad, target, self, reduction, delta)

- name: soft_margin_loss(Tensor self, Tensor target, int reduction=Mean) -> Tensor
  self: soft_margin_loss_backward(grad, self, target, reduction)

- name: relu(Tensor self) -> Tensor
  self: threshold_backward(grad, result, 0)

- name: silu(Tensor self) -> Tensor
  self: "GradMode::is_enabled() ? infinitely_differentiable_silu_backward(grad, self) : silu_backward(grad, self)"

- name: mish(Tensor self) -> Tensor
  self: "GradMode::is_enabled() ? infinitely_differentiable_mish_backward(grad, self) : mish_backward(grad, self)"

- name: elu(Tensor self, Scalar alpha=1, Scalar scale=1, Scalar input_scale=1) -> Tensor
  self: elu_backward(grad, alpha, scale, input_scale, /* is_result */ false, self)

- name: elu_(Tensor(a!) self, Scalar alpha=1, Scalar scale=1, Scalar input_scale=1) -> Tensor(a!)
  self: elu_backward(grad, alpha, scale, input_scale, /* is_result */ true, result)

- name: celu(Tensor self, Scalar alpha=1.0) -> Tensor
  self: elu_backward(grad, alpha, 1, 1.0/alpha.toFloat(), /* is_result */ false, self)

- name: celu_(Tensor(a!) self, Scalar alpha=1.0) -> Tensor(a!)
  self: elu_backward(grad, alpha, 1, 1.0/alpha.toFloat(), /* is_result */ true, result)

- name: gelu(Tensor self) -> Tensor
  self: "GradMode::is_enabled() ? infinitely_differentiable_gelu_backward(grad, self) : gelu_backward(grad, self)"

- name: glu(Tensor self, int dim=-1) -> Tensor
  self: glu_backward(grad, self, dim)

- name: hardshrink(Tensor self, Scalar lambd=0.5) -> Tensor
  self: hardshrink_backward(grad, self, lambd)
  result: auto_element_wise

- name: hardshrink_backward(Tensor grad_out, Tensor self, Scalar lambd) -> Tensor
  grad_out: hardshrink_backward(grad, self, lambd)
  self: zeros_like(grad)

- name: hardtanh(Tensor self, Scalar min_val=-1, Scalar max_val=1) -> Tensor
  self: hardtanh_backward(grad, self, min_val, max_val)
  result: auto_element_wise

- name: leaky_relu(Tensor self, Scalar negative_slope=0.01) -> Tensor
  self: leaky_relu_backward(grad, self, negative_slope, false)
  result: auto_element_wise

- name: leaky_relu_(Tensor(a!) self, Scalar negative_slope=0.01) -> Tensor(a!)
  self: leaky_relu_backward(grad, result, negative_slope, true)
  result: auto_element_wise

- name: log_sigmoid_forward(Tensor self) -> (Tensor output, Tensor buffer)
  self: log_sigmoid_backward(grad, self, buffer)

- name: _log_softmax(Tensor self, int dim, bool half_to_float) -> Tensor
  self: _log_softmax_backward_data(grad, result, dim, self.scalar_type())

- name: _sparse_log_softmax(Tensor self, int dim, bool half_to_float) -> Tensor
  self: _sparse_log_softmax_backward_data(grad, result, dim, self)

- name: prelu(Tensor self, Tensor weight) -> Tensor
  self, weight: "grad.defined() ? prelu_backward(grad, self, weight) : std::tuple<Tensor, Tensor>()"

- name: prelu_backward(Tensor grad_output, Tensor self, Tensor weight) -> (Tensor, Tensor)
  grad_output, self, weight: prelu_double_backward(grads[0], grads[1], grad_output, self, weight)

- name: rrelu_with_noise(Tensor self, Tensor noise, Scalar lower=0.125, Scalar upper=0.3333333333333333, bool training=False, Generator? generator=None) -> Tensor
  self: rrelu_with_noise_backward(grad, self, noise, lower, upper, training, false)

- name: rrelu_with_noise_(Tensor(a!) self, Tensor noise, Scalar lower=0.125, Scalar upper=0.3333333333333333, bool training=False, Generator? generator=None) -> Tensor(a!)
  self: rrelu_with_noise_backward(grad, result, noise, lower, upper, training, true)

- name: _softmax(Tensor self, int dim, bool half_to_float) -> Tensor
  self: _softmax_backward_data(grad, result, dim, self.scalar_type())

- name: _sparse_softmax(Tensor self, int dim, bool half_to_float) -> Tensor
  self: _sparse_softmax_backward_data(grad, result, dim, self)

- name: _sparse_sparse_matmul(Tensor self, Tensor other) -> Tensor
  self: sparse_sparse_matmul_backward(grad, self, other, 0)
  other: sparse_sparse_matmul_backward(grad, self, other, 1)

- name: softplus(Tensor self, Scalar beta=1, Scalar threshold=20) -> Tensor
  self: softplus_backward(grad, self, beta, threshold, result)

- name: softshrink(Tensor self, Scalar lambd=0.5) -> Tensor
  self: softshrink_backward(grad, self, lambd)

- name: threshold(Tensor self, Scalar threshold, Scalar value) -> Tensor
  self: threshold_backward(grad, self, threshold)

- name: threshold_(Tensor(a!) self, Scalar threshold, Scalar value) -> Tensor(a!)
  self: threshold_backward(grad, result, threshold)

- name: reflection_pad1d(Tensor self, int[2] padding) -> Tensor
  self: reflection_pad1d_backward(grad, self, padding)

- name: reflection_pad2d(Tensor self, int[4] padding) -> Tensor
  self: reflection_pad2d_backward(grad, self, padding)

- name: reflection_pad3d(Tensor self, int[6] padding) -> Tensor
  self: reflection_pad3d_backward(grad, self, padding)

- name: replication_pad1d(Tensor self, int[2] padding) -> Tensor
  self: replication_pad1d_backward(grad, self, padding)

- name: replication_pad2d(Tensor self, int[4] padding) -> Tensor
  self: replication_pad2d_backward(grad, self, padding)

- name: replication_pad3d(Tensor self, int[6] padding) -> Tensor
  self: replication_pad3d_backward(grad, self, padding)

- name: upsample_linear1d(Tensor self, int[1] output_size, bool align_corners, float? scales=None) -> Tensor
  self: upsample_linear1d_backward(grad, output_size, self.sizes(), align_corners, scales)

- name: upsample_bilinear2d(Tensor self, int[2] output_size, bool align_corners, float? scales_h=None, float? scales_w=None) -> Tensor
  self: upsample_bilinear2d_backward(grad, output_size, self.sizes(), align_corners, scales_h, scales_w)

- name: upsample_bicubic2d(Tensor self, int[2] output_size, bool align_corners, float? scales_h=None, float? scales_w=None) -> Tensor
  self: upsample_bicubic2d_backward(grad, output_size, self.sizes(), align_corners, scales_h, scales_w)

- name: upsample_trilinear3d(Tensor self, int[3] output_size, bool align_corners, float? scales_d=None, float? scales_h=None, float? scales_w=None) -> Tensor
  self: upsample_trilinear3d_backward(grad, output_size, self.sizes(), align_corners, scales_d, scales_h, scales_w)

- name: upsample_nearest1d(Tensor self, int[1] output_size, float? scales=None) -> Tensor
  self: upsample_nearest1d_backward(grad, output_size, self.sizes(), scales)

- name: upsample_nearest2d(Tensor self, int[2] output_size, float? scales_h=None, float? scales_w=None) -> Tensor
  self: upsample_nearest2d_backward(grad, output_size, self.sizes(), scales_h, scales_w)

- name: upsample_nearest3d(Tensor self, int[3] output_size, float? scales_d=None, float? scales_h=None, float? scales_w=None) -> Tensor
  self: upsample_nearest3d_backward(grad, output_size, self.sizes(), scales_d, scales_h, scales_w)

- name: upsample_linear1d.vec(Tensor input, int[]? output_size, bool align_corners, float[]? scale_factors) -> Tensor
  input: upsample_linear1d_backward(grad, output_size, input.sizes(), align_corners, scale_factors)

- name: upsample_bilinear2d.vec(Tensor input, int[]? output_size, bool align_corners, float[]? scale_factors) -> Tensor
  input: upsample_bilinear2d_backward(grad, output_size, input.sizes(), align_corners, scale_factors)

- name: upsample_trilinear3d.vec(Tensor input, int[]? output_size, bool align_corners, float[]? scale_factors) -> Tensor
  input: upsample_trilinear3d_backward(grad, output_size, input.sizes(), align_corners, scale_factors)

- name: upsample_bicubic2d.vec(Tensor input, int[]? output_size, bool align_corners, float[]? scale_factors) -> Tensor
  input: upsample_bicubic2d_backward(grad, output_size, input.sizes(), align_corners, scale_factors)

- name: upsample_nearest1d.vec(Tensor input, int[]? output_size, float[]? scale_factors) -> Tensor
  input: upsample_nearest1d_backward(grad, output_size, input.sizes(), scale_factors)

- name: upsample_nearest2d.vec(Tensor input, int[]? output_size, float[]? scale_factors) -> Tensor
  input: upsample_nearest2d_backward(grad, output_size, input.sizes(), scale_factors)

- name: upsample_nearest3d.vec(Tensor input, int[]? output_size, float[]? scale_factors) -> Tensor
  input: upsample_nearest3d_backward(grad, output_size, input.sizes(), scale_factors)

- name: _adaptive_avg_pool2d(Tensor self, int[2] output_size) -> Tensor
  self: _adaptive_avg_pool2d_backward(grad, self)

- name: _adaptive_avg_pool3d(Tensor self, int[3] output_size) -> Tensor
  self: _adaptive_avg_pool3d_backward(grad, self)

- name: adaptive_max_pool2d(Tensor self, int[2] output_size) -> (Tensor, Tensor)
  self: adaptive_max_pool2d_backward(grad, self, result1)

- name: adaptive_max_pool3d(Tensor self, int[3] output_size) -> (Tensor, Tensor)
  self: adaptive_max_pool3d_backward(grad, self, result1)

- name: avg_pool2d(Tensor self, int[2] kernel_size, int[2] stride=[], int[2] padding=0, bool ceil_mode=False, bool count_include_pad=True, int? divisor_override=None) -> Tensor
  self: avg_pool2d_backward(grad, self, kernel_size, stride, padding, ceil_mode, count_include_pad, divisor_override)

- name: avg_pool3d(Tensor self, int[3] kernel_size, int[3] stride=[], int[3] padding=0, bool ceil_mode=False, bool count_include_pad=True, int? divisor_override=None) -> Tensor
  self: avg_pool3d_backward(grad, self, kernel_size, stride, padding, ceil_mode, count_include_pad, divisor_override)

- name: fractional_max_pool2d(Tensor self, int[2] kernel_size, int[2] output_size, Tensor random_samples) -> (Tensor, Tensor)
  self: fractional_max_pool2d_backward(grad, self, kernel_size, output_size, result1)

- name: fractional_max_pool3d(Tensor self, int[3] kernel_size, int[3] output_size, Tensor random_samples) -> (Tensor, Tensor)
  self: fractional_max_pool3d_backward(grad, self, kernel_size, output_size, result1)

- name: max_pool2d_with_indices(Tensor self, int[2] kernel_size, int[2] stride=[], int[2] padding=0, int[2] dilation=1, bool ceil_mode=False) -> (Tensor, Tensor)
  self: max_pool2d_with_indices_backward(grad, self, kernel_size, stride, padding, dilation, ceil_mode, result1)
  output_differentiability: [True, False]

- name: max_pool3d_with_indices(Tensor self, int[3] kernel_size, int[3] stride=[], int[3] padding=0, int[3] dilation=1, bool ceil_mode=False) -> (Tensor, Tensor)
  self: max_pool3d_with_indices_backward(grad, self, kernel_size, stride, padding, dilation, ceil_mode, result1)
  output_differentiability: [True, False]

- name: max_unpool2d(Tensor self, Tensor indices, int[2] output_size) -> Tensor
  self: max_unpool2d_backward(grad, self, indices, output_size)
  indices: non_differentiable

- name: max_unpool3d(Tensor self, Tensor indices, int[3] output_size, int[3] stride, int[3] padding) -> Tensor
  self: max_unpool3d_backward(grad, self, indices, output_size, stride, padding)
  indices: non_differentiable

- name: convolution_overrideable(Tensor input, Tensor weight, Tensor? bias, int[] stride, int[] padding, int[] dilation, bool transposed, int[] output_padding, int groups) -> Tensor
  input, weight, bias: "grad.defined() ? convolution_backward_overrideable(grad, input, weight, stride, padding, dilation, transposed, output_padding, groups, grad_input_mask) : std::tuple<Tensor, Tensor, Tensor>()"

- name: convolution_backward_overrideable(Tensor grad_output, Tensor input, Tensor weight, int[] stride, int[] padding, int[] dilation, bool transposed, int[] output_padding, int groups, bool[3] output_mask) -> (Tensor grad_input, Tensor grad_weight, Tensor grad_bias)
  grad_output, input, weight: _convolution_double_backward(grads[0], grads[1], grads[2], grad_output, weight, input, stride, padding, dilation, false, output_padding, groups, false, false, false, false, grad_input_mask)

- name: slow_conv_transpose2d(Tensor self, Tensor weight, int[2] kernel_size, Tensor? bias=None, int[2] stride=1, int[2] padding=0, int[2] output_padding=0, int[2] dilation=1) -> Tensor
  self, weight, bias: "grad.defined() ? slow_conv_transpose2d_backward(grad, self, weight, kernel_size, stride, padding, output_padding, dilation, empty_like(grad, at::MemoryFormat::Contiguous), empty_like(grad, at::MemoryFormat::Contiguous), grad_input_mask) : std::tuple<Tensor, Tensor, Tensor>()"

- name: slow_conv_transpose2d_backward.output_mask(Tensor grad_output, Tensor self, Tensor weight, int[2] kernel_size, int[2] stride, int[2] padding, int[2] output_padding, int[2] dilation, Tensor columns, Tensor ones, bool[3] output_mask) -> (Tensor grad_input, Tensor grad_weight, Tensor grad_bias)
  grad_output, self, weight: _convolution_double_backward(grads[0], grads[1], grads[2], grad_output, weight, self, stride, padding, dilation, true, output_padding, 1, false, false, false, false, grad_input_mask)

- name: slow_conv_transpose3d(Tensor self, Tensor weight, int[3] kernel_size, Tensor? bias=None, int[3] stride=1, int[3] padding=0, int[3] output_padding=0, int[3] dilation=1) -> Tensor
  self, weight, bias: "grad.defined() ? slow_conv_transpose3d_backward(grad, self, weight, kernel_size, stride, padding, output_padding, dilation, empty_like(grad, at::MemoryFormat::Preserve), empty_like(grad, at::MemoryFormat::Preserve), grad_input_mask) : std::tuple<Tensor, Tensor, Tensor>()"

- name: slow_conv_transpose3d_backward.output_mask(Tensor grad_output, Tensor self, Tensor weight, int[3] kernel_size, int[3] stride, int[3] padding, int[3] output_padding, int[3] dilation, Tensor finput, Tensor fgrad_input, bool[3] output_mask) -> (Tensor grad_input, Tensor grad_weight, Tensor grad_bias)
  grad_output, self, weight: _convolution_double_backward(grads[0], grads[1], grads[2], grad_output, weight, self, stride, padding, dilation, true, output_padding, 1, false, false, false, false, grad_input_mask)

- name: _slow_conv2d_forward(Tensor self, Tensor weight, int[2] kernel_size, Tensor? bias, int[2] stride, int[2] padding) -> (Tensor output, Tensor finput)
  self, weight, bias: "grad.defined() ? _slow_conv2d_backward(grad, self, weight, kernel_size, stride, padding, finput, grad_input_mask) : std::tuple<Tensor, Tensor, Tensor>()"

- name: _slow_conv2d_backward.output_mask(Tensor grad_output, Tensor self, Tensor weight, int[2] kernel_size, int[2] stride, int[2] padding, Tensor finput, bool[3] output_mask) -> (Tensor grad_input, Tensor grad_weight, Tensor grad_bias)
  grad_output, self, weight: _convolution_double_backward(grads[0], grads[1], grads[2], grad_output, weight, self, stride, padding, {{1, 1}}, false, {{0, 0}}, 1, false, false, false, false, grad_input_mask)

- name: _conv_depthwise2d(Tensor self, Tensor weight, int[2] kernel_size, Tensor? bias, int[2] stride, int[2] padding, int[2] dilation) -> Tensor
  self, weight: "grad.defined() ? _conv_depthwise2d_backward(grad.contiguous(), self, weight, kernel_size, stride, padding, dilation, grad_input_mask) : std::tuple<Tensor, Tensor>()"
  bias: grad.contiguous().view({grad.size(0), grad.size(1), -1}).sum(0).sum(1)

- name: _conv_depthwise2d_backward.output_mask(Tensor grad_output, Tensor self, Tensor weight, int[2] kernel_size, int[2] stride, int[2] padding, int[2] dilation, bool[2] output_mask) -> (Tensor grad_input, Tensor grad_weight)
  grad_output, self, weight: _convolution_double_backward(grads[0], grads[1], {}, grad_output, weight, self, stride, padding, dilation, false, {{0, 0}}, self.size(1), false, false, false, false, grad_input_mask)

- name: conv_depthwise3d(Tensor self, Tensor weight, int[3] kernel_size, Tensor? bias, int[3] stride, int[3] padding, int[3] dilation) -> Tensor
  self, weight, bias: conv_depthwise3d_backward(grad.contiguous(), self, weight, kernel_size, stride, padding, dilation, grad_input_mask)

- name: conv_depthwise3d_backward.output_mask(Tensor grad_output, Tensor self, Tensor weight, int[3] kernel_size, int[3] stride, int[3] padding, int[3] dilation, bool[3] output_mask) -> (Tensor grad_input, Tensor grad_weight, Tensor grad_bias)
  grad_output, self, weight: _convolution_double_backward(grads[0], grads[1], grads[2], grad_output, weight, self, stride, padding, {{1, 1, 1}}, false, {{0, 0, 0}}, self.size(1), false, false, false, false, grad_input_mask)

- name: slow_conv3d_forward(Tensor self, Tensor weight, int[3] kernel_size, Tensor? bias, int[3] stride, int[3] padding) -> (Tensor output, Tensor finput, Tensor fgrad_input)
  self, weight, bias: "grad.defined() ? slow_conv3d_backward(grad, self, weight, kernel_size, stride, padding, finput, fgrad_input, grad_input_mask) : std::tuple<Tensor, Tensor, Tensor>()"

- name: slow_conv3d_backward.output_mask(Tensor grad_output, Tensor self, Tensor weight, int[3] kernel_size, int[3] stride, int[3] padding, Tensor finput, Tensor fgrad_input, bool[3] output_mask) -> (Tensor grad_input, Tensor grad_weight, Tensor grad_bias)
  grad_output, self, weight: _convolution_double_backward(grads[0], grads[1], grads[2], grad_output, weight, self, stride, padding, {{1, 1, 1}}, false, {{0, 0, 0}}, 1, false, false, false, false, grad_input_mask)

- name: slow_conv_dilated2d(Tensor self, Tensor weight, int[2] kernel_size, Tensor? bias=None, int[2] stride=1, int[2] padding=0, int[2] dilation=1) -> Tensor
  self, weight, bias: "grad.defined() ? slow_conv_dilated2d_backward(grad, self, weight, kernel_size, stride, padding, dilation, grad_input_mask) : std::tuple<Tensor, Tensor, Tensor>()"

- name: slow_conv_dilated2d_backward(Tensor grad_output, Tensor self, Tensor weight, int[2] kernel_size, int[2] stride, int[2] padding, int[2] dilation, bool[3] output_mask) -> (Tensor grad_input, Tensor grad_weight, Tensor grad_bias)
  grad_output, self, weight: _convolution_double_backward(grads[0], grads[1], grads[2], grad_output, weight, self, stride, padding, dilation, false, {{0, 0}}, 1, false, false, false, false, grad_input_mask)

- name: slow_conv_dilated3d(Tensor self, Tensor weight, int[3] kernel_size, Tensor? bias=None, int[3] stride=1, int[3] padding=0, int[3] dilation=1) -> Tensor
  self, weight, bias: "grad.defined() ? slow_conv_dilated3d_backward(grad, self, weight, kernel_size, stride, padding, dilation, grad_input_mask) : std::tuple<Tensor, Tensor, Tensor>()"

- name: slow_conv_dilated3d_backward(Tensor grad_output, Tensor self, Tensor weight, int[3] kernel_size, int[3] stride, int[3] padding, int[3] dilation, bool[3] output_mask) -> (Tensor grad_input, Tensor grad_weight, Tensor grad_bias)
  grad_output, self, weight: _convolution_double_backward(grads[0], grads[1], grads[2], grad_output, weight, self, stride, padding, dilation, false, {{0, 0, 0}}, 1, false, false, false, false, grad_input_mask)

- name: col2im(Tensor self, int[2] output_size, int[2] kernel_size, int[2] dilation, int[2] padding, int[2] stride) -> Tensor
  self: col2im_backward(grad, kernel_size, dilation, padding, stride)

- name: im2col(Tensor self, int[2] kernel_size, int[2] dilation, int[2] padding, int[2] stride) -> Tensor
  self: im2col_backward(grad, {self.size(2), self.size(3)}, kernel_size, dilation, padding, stride)

# NN double backwards support
- name: im2col_backward(Tensor grad_output, int[2] input_size, int[2] kernel_size, int[2] dilation, int[2] padding, int[2] stride) -> Tensor
  grad_output: im2col(grad, kernel_size, dilation, padding, stride)

- name: col2im_backward(Tensor grad_output, int[2] kernel_size, int[2] dilation, int[2] padding, int[2] stride) -> Tensor
  grad_output: col2im(grad, {grad_output.size(2), grad_output.size(3)}, kernel_size, dilation, padding, stride)

- name: _adaptive_avg_pool2d_backward(Tensor grad_output, Tensor self) -> Tensor
  grad_output: _adaptive_avg_pool2d(grad, { grad_output.size(-2), grad_output.size(-1) })
  self: zeros_like(self)

- name: _adaptive_avg_pool3d_backward(Tensor grad_output, Tensor self) -> Tensor
  grad_output: _adaptive_avg_pool3d(grad, { grad_output.size(-3), grad_output.size(-2), grad_output.size(-1) })
  self: zeros_like(self)

- name: adaptive_max_pool2d_backward(Tensor grad_output, Tensor self, Tensor indices) -> Tensor
  grad_output: max_pool_double_backward(grad, indices, 2)
  self: zeros_like(self)

- name: adaptive_max_pool3d_backward(Tensor grad_output, Tensor self, Tensor indices) -> Tensor
  grad_output: max_pool_double_backward(grad, indices, 3)
  self: zeros_like(self)

- name: avg_pool2d_backward(Tensor grad_output, Tensor self, int[2] kernel_size, int[2] stride, int[2] padding, bool ceil_mode, bool count_include_pad, int? divisor_override) -> Tensor
  grad_output: avg_pool2d(grad, kernel_size, stride, padding, ceil_mode, count_include_pad, divisor_override)
  self: zeros_like(self)

- name: avg_pool3d_backward(Tensor grad_output, Tensor self, int[3] kernel_size, int[3] stride, int[3] padding, bool ceil_mode, bool count_include_pad, int? divisor_override) -> Tensor
  grad_output: avg_pool3d(grad, kernel_size, stride, padding, ceil_mode, count_include_pad, divisor_override)
  self: zeros_like(self)

- name: elu_backward(Tensor grad_output, Scalar alpha, Scalar scale, Scalar input_scale, bool is_result, Tensor self_or_result) -> Tensor
  grad_output: elu_backward(grad, alpha, scale, input_scale, is_result, self_or_result)
  self_or_result: elu_double_backward(grad, grad_output, alpha, scale, input_scale, is_result, self_or_result)

- name: fractional_max_pool2d_backward(Tensor grad_output, Tensor self, int[2] kernel_size, int[2] output_size, Tensor indices) -> Tensor
  grad_output: max_pool_double_backward(grad, indices, 2)
  self: zeros_like(self)

- name: fractional_max_pool3d_backward(Tensor grad_output, Tensor self, int[3] kernel_size, int[3] output_size, Tensor indices) -> Tensor
  grad_output: max_pool_double_backward(grad, indices, 3)
  self: zeros_like(self)

- name: glu_backward(Tensor grad_output, Tensor self, int dim) -> Tensor
  grad_output: glu_double_backward_grad_output(grad, self, dim)
  self: glu_double_backward(grad, grad_output, self, dim)

- name: hardtanh_backward(Tensor grad_output, Tensor self, Scalar min_val, Scalar max_val) -> Tensor
  grad_output: hardtanh_backward(grad, self, min_val, max_val)
  self: zeros_like(grad)

- name: kl_div_backward(Tensor grad_output, Tensor self, Tensor target, int reduction=Mean, *, bool log_target=False) -> Tensor
  grad_output: kl_div_double_backward_grad_output(grad, self, target, reduction, log_target)
  self: zeros_like(grad)
  target: zeros_like(grad)

- name: l1_loss_backward(Tensor grad_output, Tensor self, Tensor target, int reduction) -> Tensor
  grad_output: l1_loss_double_backward_grad_output(grad, grad_output, self, target, reduction)
  self: l1_loss_double_backward(grad, grad_output, self, target, reduction)
  target: l1_loss_double_backward(grad, grad_output, target, target, reduction)

- name: log_sigmoid_backward(Tensor grad_output, Tensor self, Tensor buffer) -> Tensor
  grad_output: log_sigmoid_backward(grad, self, buffer)
  self: log_sigmoid_double_backward(grad * grad_output, self)

- name: _log_softmax_backward_data(Tensor grad_output, Tensor output, int dim, ScalarType input_dtype) -> Tensor
  grad_output: grad.to(output.dtype()) - (grad.to(output.dtype()) * output.exp()).sum(dim, true)
  output: (-grad_output.sum(dim, true) * output.exp() * grad.to(output.dtype())).to(output.dtype())

- name: leaky_relu_backward(Tensor grad_output, Tensor self, Scalar negative_slope, bool self_is_result) -> Tensor
  # self_is_result is always false here since double backward call is an out-of-place call, self is input itself
  grad_output: leaky_relu_backward(grad, self, negative_slope, false)
  self: zeros_like(grad)

- name: max_pool2d_with_indices_backward(Tensor grad_output, Tensor self, int[2] kernel_size, int[2] stride, int[2] padding, int[2] dilation, bool ceil_mode, Tensor indices) -> Tensor
  grad_output: max_pool_double_backward(grad, indices, 2)
  self: zeros_like(self)
  indices: non_differentiable

- name: max_pool3d_with_indices_backward(Tensor grad_output, Tensor self, int[3] kernel_size, int[3] stride, int[3] padding, int[3] dilation, bool ceil_mode, Tensor indices) -> Tensor
  grad_output: max_pool_double_backward(grad, indices, 3)
  self: zeros_like(self)
  indices: non_differentiable

- name: max_unpool2d_backward(Tensor grad_output, Tensor self, Tensor indices, int[2] output_size) -> Tensor
  grad_output: max_unpool2d(grad, indices, output_size)
  self: zeros_like(self)
  indices: non_differentiable

- name: mse_loss_backward(Tensor grad_output, Tensor self, Tensor target, int reduction) -> Tensor
  grad_output: mse_loss_double_backward_grad_output(grad, grad_output, self, target, reduction)
  self: mse_loss_double_backward(grad * grad_output, self, reduction)
  target: -mse_loss_double_backward(grad * grad_output, target, reduction)

- name: nll_loss_backward(Tensor grad_output, Tensor self, Tensor target, Tensor? weight, int reduction, int ignore_index, Tensor total_weight) -> Tensor
  grad_output: nll_loss(grad, target, weight, reduction, ignore_index)
  self: zeros_like(grad)
  target: non_differentiable

- name: nll_loss2d_backward(Tensor grad_output, Tensor self, Tensor target, Tensor? weight, int reduction, int ignore_index, Tensor total_weight) -> Tensor
  grad_output: nll_loss2d(grad, target, weight, reduction, ignore_index)
  self: zeros_like(grad)
  target: non_differentiable

- name: rrelu_with_noise_backward(Tensor grad_output, Tensor self, Tensor noise, Scalar lower, Scalar upper, bool training, bool self_is_result) -> Tensor
  # self_is_result is always false here since double backward call is an out-of-place call, self is input itself
  grad_output: rrelu_with_noise_backward(grad, self, noise, lower, upper, training, false)
  self: zeros_like(grad)

- name: reflection_pad1d_backward(Tensor grad_output, Tensor self, int[2] padding) -> Tensor
  grad_output: reflection_pad1d(grad, padding)
  self: zeros_like(self)

- name: reflection_pad2d_backward(Tensor grad_output, Tensor self, int[4] padding) -> Tensor
  grad_output: reflection_pad2d(grad, padding)
  self: zeros_like(self)

- name: reflection_pad3d_backward(Tensor grad_output, Tensor self, int[6] padding) -> Tensor
  grad_output: reflection_pad3d(grad, padding)
  self: zeros_like(self)

- name: replication_pad1d_backward(Tensor grad_output, Tensor self, int[2] padding) -> Tensor
  grad_output: replication_pad1d(grad, padding)
  self: zeros_like(self)

- name: replication_pad2d_backward(Tensor grad_output, Tensor self, int[4] padding) -> Tensor
  grad_output: replication_pad2d(grad, padding)
  self: zeros_like(self)

- name: replication_pad3d_backward(Tensor grad_output, Tensor self, int[6] padding) -> Tensor
  grad_output: replication_pad3d(grad, padding)
  self: zeros_like(self)

- name: smooth_l1_loss_backward(Tensor grad_output, Tensor self, Tensor target, int reduction, float beta) -> Tensor
  grad_output: smooth_l1_loss_double_backward_grad_output(grad, grad_output, self, target, reduction, beta)
  self: smooth_l1_loss_double_backward(grad * grad_output, self, target, reduction, beta)
  target: -smooth_l1_loss_double_backward(grad * grad_output, self, target, reduction, beta)

- name: huber_loss_backward(Tensor grad_output, Tensor self, Tensor target, int reduction, float delta) -> Tensor
  grad_output: huber_loss_double_backward_grad_output(grad, grad_output, self, target, reduction, delta)
  self: huber_loss_double_backward(grad * grad_output, self, target, reduction, delta)
  target: -huber_loss_double_backward(grad * grad_output, self, target, reduction, delta)

- name: softplus_backward(Tensor grad_output, Tensor self, Scalar beta, Scalar threshold, Tensor output) -> Tensor
  grad_output: softplus_backward(grad, self, beta, threshold, output)
  self: softplus_double_backward(grad * grad_output, self, beta, threshold)

- name: _softmax_backward_data(Tensor grad_output, Tensor output, int dim, ScalarType input_dtype) -> Tensor
  grad_output: _softmax_backward_data(grad.to(output.dtype()), output, dim, input_dtype)
  output: softmax_double_backward(grad.to(output.dtype()), grad_output, dim, output).to(output.dtype())

- name: soft_margin_loss_backward(Tensor grad_output, Tensor self, Tensor target, int reduction) -> Tensor
  grad_output: soft_margin_loss_double_backward_grad_output(grad, grad_output, self, target, reduction)
  self: soft_margin_loss_double_backward(grad * grad_output, self, target, reduction)

- name: softshrink_backward(Tensor grad_output, Tensor self, Scalar lambd) -> Tensor
  grad_output: softshrink_backward(grad, self, lambd)
  self: zeros_like(grad)

- name: threshold_backward(Tensor grad_output, Tensor self, Scalar threshold) -> Tensor
  grad_output: threshold_backward(grad, self, threshold)
  self: zeros_like(grad)

- name: upsample_linear1d_backward(Tensor grad_output, int[1] output_size, int[3] input_size, bool align_corners, float? scales=None) -> Tensor
  grad_output: upsample_linear1d(grad, output_size, align_corners, scales)

- name: upsample_bilinear2d_backward(Tensor grad_output, int[2] output_size, int[4] input_size, bool align_corners, float? scales_h=None, float? scales_w=None) -> Tensor
  grad_output: upsample_bilinear2d(grad, output_size, align_corners, scales_h, scales_w)

- name: upsample_bicubic2d_backward(Tensor grad_output, int[2] output_size, int[4] input_size, bool align_corners, float? scales_h=None, float? scales_w=None) -> Tensor
  grad_output: upsample_bicubic2d(grad, output_size, align_corners, scales_h, scales_w)

- name: upsample_trilinear3d_backward(Tensor grad_output, int[3] output_size, int[5] input_size, bool align_corners, float? scales_d=None, float? scales_h=None, float? scales_w=None) -> Tensor
  grad_output: upsample_trilinear3d(grad, output_size, align_corners, scales_d, scales_h, scales_w)

- name: upsample_nearest1d_backward(Tensor grad_output, int[1] output_size, int[3] input_size, float? scales=None) -> Tensor
  grad_output: upsample_nearest1d(grad, output_size, scales)

- name: upsample_nearest2d_backward(Tensor grad_output, int[2] output_size, int[4] input_size, float? scales_h=None, float? scales_w=None) -> Tensor
  grad_output: upsample_nearest2d(grad, output_size, scales_h, scales_w)

- name: upsample_nearest3d_backward(Tensor grad_output, int[3] output_size, int[5] input_size, float? scales_d=None, float? scales_h=None, float? scales_w=None) -> Tensor
  grad_output: upsample_nearest3d(grad, output_size, scales_d, scales_h, scales_w)

- name: upsample_linear1d_backward.vec(Tensor grad_output, int[]? output_size, int[] input_size, bool align_corners, float[]? scale_factors) -> Tensor
  grad_output: upsample_linear1d(grad, output_size, align_corners, scale_factors)

- name: upsample_bilinear2d_backward.vec(Tensor grad_output, int[]? output_size, int[] input_size, bool align_corners, float[]? scale_factors) -> Tensor
  grad_output: upsample_bilinear2d(grad, output_size, align_corners, scale_factors)

- name: upsample_trilinear3d_backward.vec(Tensor grad_output, int[]? output_size, int[] input_size, bool align_corners, float[]? scale_factors) -> Tensor
  grad_output: upsample_trilinear3d(grad, output_size, align_corners, scale_factors)

- name: upsample_bicubic2d_backward.vec(Tensor grad_output, int[]? output_size, int[] input_size, bool align_corners, float[]? scale_factors) -> Tensor
  grad_output: upsample_bicubic2d(grad, output_size, align_corners, scale_factors)

- name: upsample_nearest1d_backward.vec(Tensor grad_output, int[]? output_size, int[] input_size, float[]? scale_factors) -> Tensor
  grad_output: upsample_nearest1d(grad, output_size, scale_factors)

- name: upsample_nearest2d_backward.vec(Tensor grad_output, int[]? output_size, int[] input_size, float[]? scale_factors) -> Tensor
  grad_output: upsample_nearest2d(grad, output_size, scale_factors)

- name: upsample_nearest3d_backward.vec(Tensor grad_output, int[]? output_size, int[] input_size, float[]? scale_factors) -> Tensor
  grad_output: upsample_nearest3d(grad, output_size, scale_factors)

- name: sigmoid_backward(Tensor grad_output, Tensor output) -> Tensor
  grad_output: sigmoid_backward(grad, output.conj())
  output: grad.conj() * grad_output * (-2 * output.conj() + 1)

- name: tanh_backward(Tensor grad_output, Tensor output) -> Tensor
  grad_output: tanh_backward(grad, output.conj())
  output: grad.conj() * (-2 * output.conj() * grad_output)

# cudnn
- name: _cudnn_ctc_loss(Tensor log_probs, Tensor targets, int[] input_lengths, int[] target_lengths, int blank, bool deterministic, bool zero_infinity) -> (Tensor, Tensor)
  log_probs: _cudnn_ctc_loss_backward(grad, result0, result1, zero_infinity)

- name: cudnn_convolution_transpose(Tensor self, Tensor weight, int[] padding, int[] output_padding, int[] stride, int[] dilation, int groups, bool benchmark, bool deterministic, bool allow_tf32) -> Tensor
  self, weight: "grad.defined() ? cudnn_convolution_transpose_backward(self, grad, weight, padding, output_padding, stride, dilation, groups, benchmark, deterministic, allow_tf32, grad_input_mask) : std::tuple<Tensor, Tensor>()"

- name: cudnn_convolution_transpose_backward(Tensor self, Tensor grad_output, Tensor weight, int[] padding, int[] output_padding, int[] stride, int[] dilation, int groups, bool benchmark, bool deterministic, bool allow_tf32, bool[2] output_mask) -> (Tensor, Tensor)
  grad_output, self, weight: _convolution_double_backward(grads[0], grads[1], Tensor(), grad_output, weight, self, stride, padding, dilation, true, output_padding, groups, benchmark, deterministic, true, allow_tf32, grad_input_mask)

- name: cudnn_convolution(Tensor self, Tensor weight, int[] padding, int[] stride, int[] dilation, int groups, bool benchmark, bool deterministic, bool allow_tf32) -> Tensor
  self, weight: "grad.defined() ? cudnn_convolution_backward(self, grad, weight, padding, stride, dilation, groups, benchmark, deterministic, allow_tf32, grad_input_mask) : std::tuple<Tensor, Tensor>()"

- name: cudnn_convolution_backward(Tensor self, Tensor grad_output, Tensor weight, int[] padding, int[] stride, int[] dilation, int groups, bool benchmark, bool deterministic, bool allow_tf32, bool[2] output_mask) -> (Tensor, Tensor)
  grad_output, self, weight: _convolution_double_backward(grads[0], grads[1], Tensor(), grad_output, weight, self, stride, padding, dilation, false, std::vector<int64_t>(padding.size(), 0), groups, benchmark, deterministic, true, allow_tf32, grad_input_mask)

# The above backward definitions are equivalent to the definitions below.  Why do we bundle
# everything up?  It's because it's more convenient to define double backwards
# when there is a single function that manages everything.
#
# Unfortuantely, there's one downside to not doing it all in one day: we
# unconditionally save input and weight, even if weight/input gradients are not
# being computed.  That's too bad.
#
# input: cudnn_convolution_backward_input(input.sizes(), grad.contiguous(), weight, padding, stride, dilation, groups, benchmark, deterministic)
# weight: cudnn_convolution_backward_weight(weight.sizes(), grad.contiguous(), input, padding, stride, dilation, groups, benchmark, deterministic)
#
# input: cudnn_convolution_transpose_backward_input(grad.contiguous(), weight, padding, stride, dilation, groups, benchmark, deterministic)
# weight: cudnn_convolution_transpose_backward_weight(weight.sizes(), grad.contiguous(), input, padding, stride, dilation, groups, benchmark, deterministic)

- name: cudnn_grid_sampler(Tensor self, Tensor grid) -> Tensor output
  self, grid: "grad.defined() ? cudnn_grid_sampler_backward(self, grid, grad) : std::tuple<Tensor, Tensor>()"

- name: cudnn_affine_grid_generator(Tensor theta, int N, int C, int H, int W) -> Tensor grid
  theta: cudnn_affine_grid_generator_backward(grad, N, C, H, W)

# NB: Why is the backwards here so complicated?  CuDNN cannot be used to compute
# backward in evaluation mode, because the math for backward in evaluation mode
# is different (since the forward math is different), and CuDNN does not support
# it.  And in any case, you shouldn't be using this bn in evaluation mode,
# because it should be merged into the previous convolution (left for future
# work.)
# NB2: The quotes around the gradient are needed to appease YAML parsing rules.
- name: cudnn_batch_norm(Tensor input, Tensor weight, Tensor? bias, Tensor? running_mean, Tensor? running_var, bool training, float exponential_average_factor, float epsilon) -> (Tensor, Tensor, Tensor, Tensor)
  input, weight, bias: "grad.defined() ? (training ? cudnn_batch_norm_backward(input, grad.contiguous(input.suggest_memory_format()), weight, running_mean, running_var, result1, result2, epsilon, retain_variables ? result3.clone() : result3) : native_batch_norm_backward(grad, input, weight, running_mean, running_var, result1, result2, training, epsilon, grad_input_mask)) : std::tuple<Tensor, Tensor, Tensor>()"

# HACK: save_mean and save_var are going to be passed in as
# requires_grad variables (even though we'll never backprop through
# them) so we need to prevent the unpacking from triggering an error.
- name: cudnn_batch_norm_backward(Tensor input, Tensor grad_output, Tensor weight, Tensor? running_mean, Tensor? running_var, Tensor? save_mean, Tensor? save_var, float epsilon, Tensor reserveSpace) -> (Tensor, Tensor, Tensor)
  save_mean: not_implemented("cudnn_batch_norm_backward save_mean")
  save_var: not_implemented("cudnn_batch_norm_backward save_var")
  reserveSpace: not_implemented("cudnn_batch_norm_backward reserveSpace")
  input, weight, grad_output: batchnorm_double_backward(input, weight, grads[0], grads[1], grads[2], grad_output, running_mean, running_var, true, epsilon, save_mean, save_var, grad_input_mask)

# nnpack

- name: _nnpack_spatial_convolution(Tensor input, Tensor weight, Tensor? bias, int[2] padding, int[2] stride=1) -> Tensor
  # NNPACK does not support strided convolutions in the backwards path, which is the reason why we are using the closest available function that does here.
  input, weight, bias: "grad.defined() ? slow_conv_dilated2d_backward(grad, input, weight, std::vector<int64_t>{weight.size(2), weight.size(3)}, stride, padding, std::vector<int64_t>{1, 1}, grad_input_mask) : std::tuple<Tensor, Tensor, Tensor>()"

# Only frst three of _cudnn_rnn outputs can have gradients.
# _cudnn_rnn outputs: (output, hy, cy, reserve, weight_buf)
- name: _cudnn_rnn(Tensor input, Tensor[] weight, int weight_stride0, Tensor? weight_buf, Tensor hx, Tensor? cx, int mode, int hidden_size, int proj_size, int num_layers, bool batch_first, float dropout, bool train, bool bidirectional, int[] batch_sizes, Tensor? dropout_state) -> (Tensor, Tensor, Tensor, Tensor, Tensor)
  dropout_state: non_differentiable
  output_differentiability: [True, True, True, False, False]
  input, hx, cx, weight: "_cudnn_rnn_backward(input, weight, weight_stride0, result4, hx, cx, result0, grads[0], grads[1], grads[2], mode, hidden_size, proj_size, num_layers, batch_first, dropout, train, bidirectional, batch_sizes, dropout_state, retain_variables ? result3.clone() : result3, grad_input_mask)"

- name: _cudnn_rnn_backward(Tensor input, Tensor[] weight, int weight_stride0, Tensor weight_buf, Tensor hx, Tensor? cx, Tensor output, Tensor? grad_output, Tensor? grad_hy, Tensor? grad_cy, int mode, int hidden_size, int proj_size, int num_layers, bool batch_first, float dropout, bool train, bool bidirectional, int[] batch_sizes, Tensor? dropout_state, Tensor reserve, bool[4] output_mask) -> (Tensor, Tensor, Tensor, Tensor[])
  dropout_state: non_differentiable
  input: not_implemented("_cudnn_rnn_backward", kCudnnDoubleBackwardMsg)
  weight: not_implemented_list("_cudnn_rnn_backward", kCudnnDoubleBackwardMsg)
  hx: not_implemented("_cudnn_rnn_backward", kCudnnDoubleBackwardMsg)
  cx: not_implemented("_cudnn_rnn_backward", kCudnnDoubleBackwardMsg)
  output: not_implemented("_cudnn_rnn_backward", kCudnnDoubleBackwardMsg)
  grad_output: not_implemented("_cudnn_rnn_backward", kCudnnDoubleBackwardMsg)
  grad_hy: not_implemented("_cudnn_rnn_backward", kCudnnDoubleBackwardMsg)
  grad_cy: not_implemented("_cudnn_rnn_backward", kCudnnDoubleBackwardMsg)

# miopen

- name: miopen_convolution_transpose(Tensor self, Tensor weight, Tensor? bias, int[] padding, int[] output_padding, int[] stride, int[] dilation, int groups, bool benchmark, bool deterministic) -> Tensor
  self, weight, bias: "grad.defined() ? miopen_convolution_transpose_backward(self, grad, weight, padding, output_padding, stride, dilation, groups, benchmark, deterministic, grad_input_mask) : std::tuple<Tensor, Tensor, Tensor>()"

- name: miopen_convolution_transpose_backward(Tensor self, Tensor grad_output, Tensor weight, int[] padding, int[] output_padding, int[] stride, int[] dilation, int groups, bool benchmark, bool deterministic, bool[3] output_mask) -> (Tensor, Tensor, Tensor)
  grad_output, self, weight: _convolution_double_backward(grads[0], grads[1], grads[2], grad_output, weight, self, stride, padding, dilation, true, output_padding, groups, benchmark, deterministic, true, false, grad_input_mask)

- name: miopen_convolution(Tensor self, Tensor weight, Tensor? bias, int[] padding, int[] stride, int[] dilation, int groups, bool benchmark, bool deterministic) -> Tensor
  self, weight, bias: "grad.defined() ? miopen_convolution_backward(self, grad, weight, padding, stride, dilation, groups, benchmark, deterministic, grad_input_mask) : std::tuple<Tensor, Tensor, Tensor>()"

- name: miopen_convolution_backward(Tensor self, Tensor grad_output, Tensor weight, int[] padding, int[] stride, int[] dilation, int groups, bool benchmark, bool deterministic, bool[3] output_mask) -> (Tensor, Tensor, Tensor)
  grad_output, self, weight: _convolution_double_backward(grads[0], grads[1], grads[2], grad_output, weight, self, stride, padding, dilation, false, std::vector<int64_t>(padding.size(), 0), groups, benchmark, deterministic, true, false, grad_input_mask)

- name: miopen_depthwise_convolution(Tensor self, Tensor weight, Tensor? bias, int[] padding, int[] stride, int[] dilation, int groups, bool benchmark, bool deterministic) -> Tensor
  self, weight, bias: "grad.defined() ? miopen_depthwise_convolution_backward(self, grad, weight, padding, stride, dilation, groups, benchmark, deterministic, grad_input_mask) : std::tuple<Tensor, Tensor, Tensor>()"

- name: miopen_depthwise_convolution_backward(Tensor self, Tensor grad_output, Tensor weight, int[] padding, int[] stride, int[] dilation, int groups, bool benchmark, bool deterministic, bool[3] output_mask) -> (Tensor, Tensor, Tensor)
  grad_output, self, weight: _convolution_double_backward(grads[0], grads[1], grads[2], grad_output, weight, self, stride, padding, dilation, false, std::vector<int64_t>(padding.size(), 0), groups, benchmark, deterministic, true, false, grad_input_mask)

- name: miopen_batch_norm(Tensor input, Tensor weight, Tensor? bias, Tensor? running_mean, Tensor? running_var, bool training, float exponential_average_factor, float epsilon) -> (Tensor, Tensor, Tensor)
  input, weight, bias: "grad.defined() ? (training ? miopen_batch_norm_backward(input, grad.contiguous(), weight, running_mean, running_var, result1, result2, epsilon) : native_batch_norm_backward(grad, input, weight, running_mean, running_var, result1, result2, training, epsilon, grad_input_mask)) : std::tuple<Tensor, Tensor, Tensor>()"

- name: miopen_batch_norm_backward(Tensor input, Tensor grad_output, Tensor weight, Tensor? running_mean, Tensor? running_var, Tensor? save_mean, Tensor? save_var, float epsilon) -> (Tensor, Tensor, Tensor)
  save_mean: not_implemented("miopen_batch_norm_backward save_mean")
  save_var: not_implemented("miopen_batch_norm_backward save_var")
  input, weight, grad_output: batchnorm_double_backward(input, weight, grads[0], grads[1], grads[2], grad_output, running_mean, running_var, true, epsilon, save_mean, save_var, grad_input_mask)

- name: miopen_rnn(Tensor input, Tensor[] weight, int weight_stride0, Tensor hx, Tensor? cx, int mode, int hidden_size, int num_layers, bool batch_first, float dropout, bool train, bool bidirectional, int[] batch_sizes, Tensor? dropout_state) -> (Tensor, Tensor, Tensor, Tensor, Tensor)
  dropout_state: non_differentiable
  output_differentiability: [True, True, True, False, False]
  input, hx, cx, weight: "miopen_rnn_backward(input, weight, weight_stride0, result4, hx, cx, result0, grads[0], grads[1], grads[2], mode, hidden_size, num_layers, batch_first, dropout, train, bidirectional, batch_sizes, dropout_state, retain_variables ? result3.clone() : result3, grad_input_mask)"

- name: miopen_rnn_backward(Tensor input, Tensor[] weight, int weight_stride0, Tensor weight_buf, Tensor hx, Tensor? cx, Tensor output, Tensor? grad_output, Tensor? grad_hy, Tensor? grad_cy, int mode, int hidden_size, int num_layers, bool batch_first, float dropout, bool train, bool bidirectional, int[] batch_sizes, Tensor? dropout_state, Tensor reserve, bool[4] output_mask) -> (Tensor, Tensor, Tensor, Tensor[])
  dropout_state: non_differentiable

# mkldnn
- name: mkldnn_convolution(Tensor self, Tensor weight, Tensor? bias, int[] padding, int[] stride, int[] dilation, int groups) -> Tensor
  self, weight, bias: "grad.defined() ? mkldnn_convolution_backward(self, grad, weight, padding, stride, dilation, groups, grad_input_mask) : std::tuple<Tensor, Tensor, Tensor>()"

- name: mkldnn_convolution_backward(Tensor self, Tensor grad_output, Tensor weight, int[] padding, int[] stride, int[] dilation, int groups, bool[3] output_mask) -> (Tensor, Tensor, Tensor)
  grad_output, self, weight: _convolution_double_backward(grads[0], grads[1], grads[2], grad_output, weight, self, stride, padding, dilation, false, std::vector<int64_t>(padding.size(), 0), groups, false, false, false, false, grad_input_mask)

- name: mkldnn_linear(Tensor self, Tensor weight, Tensor? bias=None) -> Tensor
  self, weight, bias: mkldnn_linear_backward(self, grad, weight, grad_input_mask)

- name: mkldnn_max_pool2d(Tensor self, int[2] kernel_size, int[2] stride=[], int[2] padding=0, int[2] dilation=1, bool ceil_mode=False) -> Tensor
  self: mkldnn_max_pool2d_backward(grad, result, self, kernel_size, stride, padding, dilation, ceil_mode)

- name: mkldnn_max_pool3d(Tensor self, int[3] kernel_size, int[3] stride=[], int[3] padding=0, int[3] dilation=1, bool ceil_mode=False) -> Tensor
  self: mkldnn_max_pool3d_backward(grad, result, self, kernel_size, stride, padding, dilation, ceil_mode)

- name: mkldnn_adaptive_avg_pool2d(Tensor self, int[2] output_size) -> Tensor
  self: mkldnn_adaptive_avg_pool2d_backward(grad, self)

- name: _mkldnn_reshape(Tensor self, int[] shape) -> Tensor
  self: grad.reshape(self.sizes())

# fft
- name: _fft_r2c(Tensor self, int[] dim, int normalization, bool onesided) -> Tensor
  self: fft_r2c_backward(grad, dim, normalization, onesided, self.size(dim.back()))

- name: _fft_c2r(Tensor self, int[] dim, int normalization, int last_dim_size) -> Tensor
  self: fft_c2r_backward(grad, dim, normalization)

- name: _fft_c2c(Tensor self, int[] dim, int normalization, bool forward) -> Tensor
  self: _fft_c2c(grad, dim, normalization, !forward)

- name: unbind.int(Tensor(a) self, int dim=0) -> Tensor(a)[]
  self: unbind_backward(grads, dim)

- name: stack(Tensor[] tensors, int dim=0) -> Tensor
  tensors: "grad.defined() ? unbind(grad, dim) : std::vector<Tensor>(tensors.size())"

# fused RNN kernels

# Only frst two of _thnn_fused_lstm_cell outputs can have gradients.
# _thnn_fused_lstm_cell outputs: (hy, cy, workspace)
- name: _thnn_fused_lstm_cell(Tensor input_gates, Tensor hidden_gates, Tensor cx, Tensor? input_bias=None, Tensor? hidden_bias=None) -> (Tensor, Tensor, Tensor)
  output_differentiability: [True, True, False]
  input_gates, hidden_gates, cx, input_bias, hidden_bias: "GradMode::is_enabled() ? _thnn_differentiable_lstm_cell_backward(grads[0], grads[1], input_gates, hidden_gates, input_bias, hidden_bias, cx, result1) : _thnn_fused_lstm_cell_backward(grads[0], grads[1], cx, result1, result2, input_bias.defined())"

- name: _thnn_fused_gru_cell(Tensor input_gates, Tensor hidden_gates, Tensor hx, Tensor? input_bias=None, Tensor? hidden_bias=None) -> (Tensor, Tensor)
  input_gates, hidden_gates, hx, input_bias, hidden_bias: "grad.defined() ? (GradMode::is_enabled() ? _thnn_differentiable_gru_cell_backward(grad, input_gates, hidden_gates, hx, input_bias, hidden_bias) : _thnn_fused_gru_cell_backward(grad, result1, input_bias.defined())) : std::tuple<Tensor, Tensor, Tensor, Tensor, Tensor>()"

# PackedSequence helpers
- name: _pack_padded_sequence(Tensor input, Tensor lengths, bool batch_first) -> (Tensor, Tensor)
  input: _pack_padded_sequence_backward(grad, input.sizes(), result1, batch_first)

# TH wrappers
- name: eq.Scalar(Tensor self, Scalar other) -> Tensor
  output_differentiability: [False]

- name: eq.Tensor(Tensor self, Tensor other) -> Tensor
  output_differentiability: [False]

- name: ge.Scalar(Tensor self, Scalar other) -> Tensor
  output_differentiability: [False]

- name: ge.Tensor(Tensor self, Tensor other) -> Tensor
  output_differentiability: [False]

- name: gt.Scalar(Tensor self, Scalar other) -> Tensor
  output_differentiability: [False]

- name: gt.Tensor(Tensor self, Tensor other) -> Tensor
  output_differentiability: [False]

- name: le.Scalar(Tensor self, Scalar other) -> Tensor
  output_differentiability: [False]

- name: le.Tensor(Tensor self, Tensor other) -> Tensor
  output_differentiability: [False]

- name: lt.Scalar(Tensor self, Scalar other) -> Tensor
  output_differentiability: [False]

- name: lt.Tensor(Tensor self, Tensor other) -> Tensor
  output_differentiability: [False]

- name: ne.Scalar(Tensor self, Scalar other) -> Tensor
  output_differentiability: [False]

- name: ne.Tensor(Tensor self, Tensor other) -> Tensor
  output_differentiability: [False]

- name: multinomial(Tensor self, int num_samples, bool replacement=False, *, Generator? generator=None) -> Tensor
  output_differentiability: [False]

- name: nonzero(Tensor self) -> Tensor
  output_differentiability: [False]

- name: segment_reduce(Tensor data, str reduce, *, Tensor? lengths=None, Tensor? indices=None, int axis=0, bool unsafe=False, Scalar? initial=None) -> Tensor
  data: _segment_reduce_backward(grad, result, data, reduce, lengths)

- name: _pin_memory(Tensor self, Device? device=None) -> Tensor
  self: grad

# Empty factory functions have explicit non-differentiability so that they propagate the class
# when used with a Tensor subclass together with __torch_dispatch__.
# All the other factory functions are composite and call into one of these.
- name: new_empty(Tensor self, int[] size, *, ScalarType? dtype=None, Layout? layout=None, Device? device=None, bool? pin_memory=None) -> Tensor
  self: non_differentiable
  output_differentiability: [False]

- name: new_empty_strided(Tensor self, int[] size, int[] stride, *, ScalarType? dtype=None, Layout? layout=None, Device? device=None, bool? pin_memory=None) -> Tensor
  self: non_differentiable
  output_differentiability: [False]

- name: empty_like(Tensor self, *, ScalarType? dtype=None, Layout? layout=None, Device? device=None, bool? pin_memory=None, MemoryFormat? memory_format=None) -> Tensor
  self: non_differentiable
  output_differentiability: [False]

- name: _test_warn_in_autograd(Tensor self) -> Tensor
  self: warn_backwards(grad)<|MERGE_RESOLUTION|>--- conflicted
+++ resolved
@@ -917,12 +917,8 @@
   result: auto_linear
 
 - name: linalg_matrix_exp(Tensor self) -> Tensor
-<<<<<<< HEAD
-  self: matrix_exp_backward(self, grad)
-=======
   self: linalg_matrix_exp_differential(self, grad, /*adjoint*/ true)
   result: linalg_matrix_exp_differential(self_p, self_t, /*adjoint*/ false)
->>>>>>> 0b2f68ea
 
 - name: max.dim(Tensor self, int dim, bool keepdim=False) -> (Tensor values, Tensor indices)
   self: value_selecting_reduction_backward(grad, dim, indices, self.sizes(), keepdim)
@@ -1115,10 +1111,7 @@
 
 - name: linalg_householder_product(Tensor input, Tensor tau) -> Tensor
   input, tau: householder_product_backward(grad, result, input, tau)
-<<<<<<< HEAD
-=======
   result: householder_product_jvp(input_t, tau_t, result, input_p, tau_p)
->>>>>>> 0b2f68ea
 
 - name: ormqr(Tensor self, Tensor input2, Tensor input3, bool left=True, bool transpose=False) -> Tensor
   self: not_implemented("ormqr")
