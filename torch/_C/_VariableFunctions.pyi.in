# ${generated_comment}

import builtins
from typing import (
    Any,
    Callable,
    ContextManager,
    Iterator,
    List,
    Literal,
    NamedTuple,
    Optional,
    overload,
    Sequence,
    Tuple,
    TypeVar,
    Union,
)

<<<<<<< HEAD
from torch.types import _int, _float, _bool, _complex, Number, _dtype, _device, _qscheme, _size, _layout, SymInt, Device
=======
>>>>>>> 37cde566
import torch
from torch import contiguous_format, Generator, inf, memory_format, strided, Tensor
from torch.types import (
    _bool,
    _device,
    _dtype,
    _float,
    _int,
    _layout,
    _qscheme,
    _size,
    Device,
    Number,
    SymInt,
)

${function_hints}

${all_directive}<|MERGE_RESOLUTION|>--- conflicted
+++ resolved
@@ -17,14 +17,11 @@
     Union,
 )
 
-<<<<<<< HEAD
-from torch.types import _int, _float, _bool, _complex, Number, _dtype, _device, _qscheme, _size, _layout, SymInt, Device
-=======
->>>>>>> 37cde566
 import torch
 from torch import contiguous_format, Generator, inf, memory_format, strided, Tensor
 from torch.types import (
     _bool,
+    _complex,
     _device,
     _dtype,
     _float,
