#include <ATen/NamedTensorUtils.h>
#include <ATen/core/PythonFallbackKernel.h>
#include <c10/core/DeviceType.h>
#include <c10/core/SafePyObject.h>
#include <c10/util/DeadlockDetection.h>
#include <c10/util/irange.h>
#include <pybind11/pytypes.h>
#include <torch/csrc/Device.h>
#include <torch/csrc/DynamicTypes.h>
#include <torch/csrc/Exceptions.h>
#include <torch/csrc/Size.h>
#include <torch/csrc/THP.h>
#include <torch/csrc/Types.h>
#include <torch/csrc/autograd/autograd.h>
#include <torch/csrc/autograd/edge.h>
#include <torch/csrc/autograd/function.h>
#include <torch/csrc/autograd/functions/accumulate_grad.h>
#include <torch/csrc/autograd/generated/VariableType.h>
#include <torch/csrc/autograd/python_cpp_function.h>
#include <torch/csrc/autograd/python_hook.h>
#include <torch/csrc/autograd/python_variable_indexing.h>
#include <torch/csrc/autograd/utils/error_messages.h>
#include <torch/csrc/autograd/utils/wrap_outputs.h>
#include <torch/csrc/autograd/variable.h>
#include <torch/csrc/jit/frontend/tracer.h>
#include <torch/csrc/jit/python/pybind_utils.h>
#include <torch/csrc/tensor/python_tensor.h>
#include <torch/csrc/utils/cuda_lazy_init.h>
#include <torch/csrc/utils/pybind.h>
#include <torch/csrc/utils/pycfunction_helpers.h>
#include <torch/csrc/utils/python_arg_parser.h>
#include <torch/csrc/utils/python_numbers.h>
#include <torch/csrc/utils/python_strings.h>
#include <torch/csrc/utils/tensor_memoryformats.h>
#include <torch/csrc/utils/tensor_new.h>

#include <torch/csrc/jit/python/pybind_utils.h>
#include <torch/csrc/utils/torch_dispatch_mode.h>
#include <torch/library.h>

#include <ATen/ATen.h>

#include <c10/core/SymIntArrayRef.h>
#include <structmember.h>
#include <cstdint>
#include <iostream>
#include <memory>
#include <utility>
#include <vector>

using namespace at;
using namespace torch;
using namespace torch::autograd;

std::pair<py::object, py::dict> parseIValuesToPyArgsKwargs(
    const c10::OperatorHandle& op,
    const std::vector<c10::IValue>& arguments) {
  TORCH_CHECK(
      PyGILState_Check(),
      "GIL must be held before you call parseIValuesToPyArgsKwargs");
  const auto& schema = op.schema();
  py::dict kwargs;
  // About all the pointers:
  //
  // f(int x, int y = 0, *, int z = 0)
  //                                  ^- arguments.size()
  //                        ^- kwarg_only_start
  //          ^- positional_default_start
  //   ^- 0

  // Find the split point between kwarg-only and regular.  Since most functions
  // don't have kwarg-only arguments, it is more efficient to scan from the
  // right (but ideally, this would just be precomputed in FunctionSchema
  // itself).  (NB: minus one in the loop is because we're testing if the
  // *next* argument is kwarg-only before we advance the starting index)
  int64_t kwarg_only_start = arguments.size();
  for (; kwarg_only_start > 0; kwarg_only_start--) {
    const auto& arg = schema.arguments()[kwarg_only_start - 1];
    if (!arg.kwarg_only()) {
      break;
    }
  }

  // Find the first positional argument that isn't defaulted
  auto is_default = [&](int64_t idx) -> bool {
    const auto& arg = schema.arguments()[idx];
    if (!arg.default_value().has_value()) {
      return false;
    }
    const auto& default_ivalue = *arg.default_value();
    const auto& ivalue = arguments[idx];
    if (default_ivalue != ivalue) {
      return false;
    }
    return true;
  };

  int64_t positional_default_start = kwarg_only_start;
  for (; positional_default_start > 0; positional_default_start--) {
    if (!is_default(positional_default_start - 1)) {
      break;
    }
  }

  auto args =
      py::reinterpret_steal<py::object>(PyTuple_New(positional_default_start));

  auto schemaAwareToPyObject = [&](int64_t idx) -> py::object {
    const auto& arg = schema.arguments()[idx];
    auto match = [&](c10::TypeKind kind) {
      const auto& t = arg.real_type();
      if (t->kind() == kind)
        return true;
      if (auto opt_t = t->cast<c10::OptionalType>()) {
        if (opt_t->getElementType()->kind() == kind)
          return true;
      }
      return false;
    };
    if (arguments[idx].isNone()) {
      return py::none();
    } else if (match(c10::ScalarTypeType::Kind)) {
      auto* obj =
          getTHPDtype(static_cast<c10::ScalarType>(arguments[idx].toInt()));
      return py::reinterpret_borrow<py::object>(
          reinterpret_cast<PyObject*>(obj));
    } else if (match(c10::LayoutType::Kind)) {
      auto* obj =
          getTHPLayout(static_cast<c10::Layout>(arguments[idx].toInt()));
      return py::reinterpret_borrow<py::object>(
          reinterpret_cast<PyObject*>(obj));
    } else if (match(c10::MemoryFormatType::Kind)) {
      return torch::utils::getTHPMemoryFormat(
          static_cast<c10::MemoryFormat>(arguments[idx].toInt()));
    } else {
      return torch::jit::toPyObject(arguments[idx]);
    }
  };

  // Populate positional arguments
  for (const auto idx : c10::irange(positional_default_start)) {
    PyTuple_SET_ITEM(
        args.ptr(), idx, schemaAwareToPyObject(idx).release().ptr());
  }

  // Populate keyword arguments
  for (const auto idx : c10::irange(kwarg_only_start, arguments.size())) {
    // But don't populate default keyword arguments
    if (is_default(idx))
      continue;
    const auto& arg = schema.arguments()[idx];
    kwargs[py::cast(arg.name())] = schemaAwareToPyObject(idx);
  }
  return std::make_pair(std::move(args), std::move(kwargs));
}

void pushPyOutToStack(
    const c10::OperatorHandle& op,
    torch::jit::Stack* stack,
    py::object out,
    const char* msg) {
  TORCH_CHECK(
      PyGILState_Check(), "GIL must be held before you call pushPyOutToStack");
  auto schema_returns = op.schema().returns();
  const auto num_returns = schema_returns.size();
  if (num_returns == 0) {
    // Check that we got a None return from Python. Anything else is an error.
    TORCH_CHECK(
        out.is(py::none()),
        "Expected ",
        msg,
        " for ",
        op.operator_name(),
        " to return None but it returned something else instead.");
  } else if (num_returns == 1) {
    torch::jit::push(
        stack, torch::jit::toIValue(out.ptr(), schema_returns[0].type()));
  } else {
    auto outs = py::cast<py::sequence>(out);
    for (const auto idx : c10::irange(outs.size())) {
      torch::jit::push(
          stack,
          torch::jit::toIValue(outs[idx].ptr(), schema_returns[idx].type()));
    }
  }
}

namespace {

std::string concrete_name_fn(const c10::impl::PyInterpreter* self) {
  std::stringstream ss;
  ss << self;
  return ss.str();
}

// NOTE [PyInterpreter::decref takes an `is_tensor` arg]
// Before calling PyInterpreter::decref, we must statically know if the
// pyobj is a Tensor or not.
// - If it is a tensor, we need to be careful about PyObject resurrection
// - If it is not a tensor, we can freely decref
// One alternative to this is using PyObject_IsInstance
// to get at this information. However, we don't want to risk an incorrect
// `__instancecheck__` changing the semantics here.
void concrete_decref_fn(
    const c10::impl::PyInterpreter* self,
    PyObject* pyobj,
    bool is_tensor) {
  // Leak the pyobj if not initialized.  This can happen if we are running
  // exit handlers that are destructing tensors with residual (owned)
  // PyObjects stored in them.
  if (!Py_IsInitialized())
    return;

  pybind11::gil_scoped_acquire gil;
  // Two possibilities:
  // 1. We are decref-ing a tensor. Then we must be careful about
  // PyObject resurrection (this only applies to Tensors, see
  // THPVariable_clear).
  // 2. We are decref-ing some other Python object. We don't do
  // PyObject resurrection on non-Tensors, so we just carry on as usual
  if (is_tensor && Py_REFCNT(pyobj) > 1) {
    // It's still alive!  This can happen if a weak ref resurrected
    // the PyObject without flipping ownership.  At this point it is
    // too late to rescue the object, so just stub out the PyObject
    // so that it fails on subsequent uses.  Don't raise an error here;
    // you're probably in a destructor.
    TORCH_WARN(
        "Deallocating Tensor that still has live PyObject references.  "
        "This probably happened because you took out a weak reference to "
        "Tensor and didn't call _fix_weakref() after dereferencing it.  "
        "Subsequent accesses to this tensor via the PyObject will now fail.");
    ((THPVariable*)pyobj)->cdata = MaybeOwned<Variable>();
  }
  Py_DECREF(pyobj);
};

c10::intrusive_ptr<TensorImpl> concrete_detach_fn(
    const c10::impl::PyInterpreter*,
    const c10::TensorImpl* self);
void concrete_dispatch_fn(
    const c10::impl::PyInterpreter*,
    const c10::OperatorHandle& op,
    torch::jit::Stack* stack);
bool concrete_is_contiguous_fn(
    const c10::impl::PyInterpreter*,
    const c10::TensorImpl* self);
c10::Device concrete_device_fn(
    const c10::impl::PyInterpreter*,
    const c10::TensorImpl* self);
int64_t concrete_dim_fn(
    const c10::impl::PyInterpreter*,
    const c10::TensorImpl* self);
c10::IntArrayRef concrete_strides_fn(
    const c10::impl::PyInterpreter*,
    const c10::TensorImpl* self);
c10::IntArrayRef concrete_sizes_fn(
    const c10::impl::PyInterpreter*,
    const c10::TensorImpl* self);
c10::SymIntArrayRef concrete_sym_sizes_fn(
    const c10::impl::PyInterpreter*,
    const c10::TensorImpl* self);
c10::Layout concrete_layout_fn(
    const c10::impl::PyInterpreter*,
    const c10::TensorImpl* self);

class PyInterpreterHolder {
 public:
  PyInterpreterHolder()
      : impl_(new c10::impl::PyInterpreter(
            &concrete_name_fn,
            &concrete_decref_fn,
            &concrete_detach_fn,
            &concrete_dispatch_fn,
            &concrete_is_contiguous_fn,
            &concrete_device_fn,
            &concrete_dim_fn,
            &concrete_strides_fn,
            &concrete_sizes_fn,
            &concrete_sym_sizes_fn,
            &concrete_layout_fn)) {}
  // NB: intentionally leaks the memory
  ~PyInterpreterHolder() {
    impl_->disarm();
  }
  c10::impl::PyInterpreter* get() const noexcept {
    return impl_;
  }

 private:
  c10::impl::PyInterpreter* impl_;
};
PyInterpreterHolder self_interpreter;

c10::TensorImpl::SizesStridesPolicy parseSizesStridesPolicyArgument(
    c10::string_view arg) {
  if (arg == "strides") {
    return c10::TensorImpl::SizesStridesPolicy::CustomStrides;
  }

  if (arg == "sizes") {
    return c10::TensorImpl::SizesStridesPolicy::CustomSizes;
  }

  TORCH_CHECK_VALUE(
      false,
      "Unknown sizes_strides_policy: ",
      arg,
      "; expected 'strides' or 'sizes'");
}
} // anonymous namespace

c10::impl::PyInterpreter* getPyInterpreter() {
  return self_interpreter.get();
}

PyObject* THPVariableClass = nullptr;

PyObject* ParameterClass = nullptr;

static PyObject* THPVariable_NewWithVar(
    PyTypeObject* type,
    Variable _var,
    c10::impl::PyInterpreterStatus status);

// clang-tidy gets confused by static const
static const char* VOLATILE_WARNING =
    "volatile was removed and now has no effect. Use "
    "`with torch.no_grad():` instead.";

static bool check_has_torch_dispatch(PyObject* obj) {
  PyTypeObject* tp = Py_TYPE(obj);
  if (THPVariable_CheckTypeExact(tp)) {
    return false;
  }
  py::object attr = PyObject_FastGetAttrString(obj, "__torch_dispatch__");
  return (
      attr.ptr() != nullptr &&
      attr.ptr() != torch::disabled_torch_dispatch_impl());
}

// NOLINTNEXTLINE
static PyObject* device_to_py_class_[static_cast<size_t>(
    c10::DeviceType::COMPILE_TIME_MAX_DEVICE_TYPES)];

void registerPythonTensorClass(
    const std::string& device,
    PyObject* python_tensor_class) {
  c10::Device dev(device);

  TORCH_CHECK(
      dev.type() == kXLA, "Only the python class for XLA can be overriden");
  if (device_to_py_class_[static_cast<size_t>(dev.type())] != nullptr) {
    TORCH_WARN(
        "Overriding a previously registered python class for ", dev.str());
  }

  device_to_py_class_[static_cast<size_t>(dev.type())] = python_tensor_class;
}

static PyObject* getPythonTensorClass(c10::Device d) {
  return device_to_py_class_[static_cast<size_t>(d.type())];
}

// TODO: Make this take Variable by const reference
PyObject* THPVariable_Wrap(at::TensorBase var) {
  if (!var.defined()) {
    Py_RETURN_NONE;
  }

  c10::optional<PyObject*> mb_obj =
      var.unsafeGetTensorImpl()->check_pyobj(self_interpreter.get());
  c10::impl::PyInterpreterStatus status;
  if (mb_obj.has_value()) {
    auto obj = *mb_obj;
    if (obj) {
      if (var.unsafeGetTensorImpl()->owns_pyobj()) {
        // C++ owns the Python object; this implies there weren't any other
        // owning references to the Python object.  Since we're making the
        // object "live" again on Python side, let's flip back the ownership
        // (Python owns C++) as it would now be unsound to deallocate the C++
        // object if all C++ references go to zero
        var.unsafeGetTensorImpl()->set_owns_pyobj(false);
        reinterpret_cast<THPVariable*>(obj)->cdata =
            MaybeOwned<Variable>::owned(std::move(var));
        // NB: incref is not necessary, because we are "stealing" the previous
        // ownership from the Variable to return it here for the wrap
        return obj;
      }
      Py_INCREF(obj);
      return obj;
    }
    // TODO: a better invariant is that if we tagged, we MUST have a valid
    // PyObject.  That's PyObject preservation
    // (https://github.com/pytorch/pytorch/pull/56017).  Prior to this PR
    // being a thing, the PyObject field will get cleared when all references
    // to the Python object are removed.
    status = c10::impl::PyInterpreterStatus::TAGGED_BY_US;
  } else {
    // Assumption: if a Tensor has been shared across threads, this induces
    // a refcount bump.  Therefore, if the use count 1, we are the sole thread
    // with access to this tensor and no race is possible.
    if (var.use_count() <= 1) {
      status = c10::impl::PyInterpreterStatus::DEFINITELY_UNINITIALIZED;
    } else {
      status = c10::impl::PyInterpreterStatus::MAYBE_UNINITIALIZED;
    }
  }

  if (C10_LIKELY(var.device().type() != c10::kXLA)) {
    return THPVariable_NewWithVar(
        (PyTypeObject*)THPVariableClass, std::move(var), status);
  }

  if (auto clazz = getPythonTensorClass(var.device())) {
    return THPVariable_NewWithVar((PyTypeObject*)clazz, std::move(var), status);
  }

  return THPVariable_NewWithVar(
      (PyTypeObject*)THPVariableClass, std::move(var), status);
}

bool isResurrectable(THPVariable* self) {
  // We want to divide this check into 2 cases.

  // 1. C++ owns PyObject (in this case, self->cdata.unsafeIsBorrowed() is
  // true). You might think that in this case, it is impossible for tp_clear to
  // be called: surely the C++ reference to the PyObject is keeping it live? And
  // you'd be right! In fact, when C++ owns the PyObject, we have an invariant
  // that the refcount on the PyObject should be precisely one (because if you
  // take out another reference to the PyObject, we're supposed to flip the
  // ownership pointer back). In reality, you can violate this invariant
  // temporarily with weak references, so we don't test for it in asserts.

  // 2. PyObject owns C++ (in this case, self->cdata.unsafeIsBorrowed() is
  // false). In this case, tp_clear can get called if the PyObject is referenced
  // from a dead cycle, and nowhere else. But if resurrection did not occur,
  // then the reference to C++ from the PyObject must be the ONLY reference to
  // the C++ object.
  if (self->cdata.unsafeIsBorrowed()) {
    return false;
  }
  auto const& tensor = THPVariable_Unpack(self);
  if (!tensor.defined() || tensor.use_count() <= 1) {
    return false;
  }
  return true;
}

// returns true if successfully rezzed; if so, cancel the
// rest of deallocation
static bool THPVariable_tryResurrect(THPVariable* self) {
  const auto& tensor = THPVariable_Unpack(self);

  if (!isResurrectable(self)) {
    return false;
  }

  // At this point, we are definitely going to resurrect the tensor. So, the
  // tensor better be defined :)
  TORCH_INTERNAL_ASSERT(tensor.defined());

  // There are other C++ owners of the tensor.  Flip ownership
  // so that C++ owns this Python object, and cancel deallocation.
  TORCH_INTERNAL_ASSERT(!tensor.unsafeGetTensorImpl()->owns_pyobj());

  tensor.unsafeGetTensorImpl()->set_owns_pyobj(true);

// Resurrect the Python object.  This is something CPython does
// internally occasionally, see
// https://github.com/python/cpython/blob/b98eba5bc2ffbe7a0ed49d540ebc4f756ae61985/Objects/object.c#L248-L259
// so we just copy the pattern here.  Note that we don't have to worry
// about saving and restoring the refcount (as the quoted code does)
// because we actually DO need to reset the refcount to one here, we
// can't assume that some other code has taken care of it.
// NB: this will overreport _Py_RefTotal but based on inspection of object.c
// there is no way to avoid this
#ifdef Py_TRACE_REFS
  _Py_AddToAllObjects(reinterpret_cast<PyObject*>(self), 1);
#endif
  Py_INCREF(self);

  // Flip THPVariable to be non-owning
  // (near use-after-free miss here: fresh MaybeOwned is created breaking
  // reference on Tensor in struct BEFORE we overwrite the old one)
  self->cdata = MaybeOwned<Variable>::borrowed(tensor);

  // NB: At this point, tensor *could* be dead (e.g., some other C++ thread
  // decrefed it.)  At this point, it is probably waiting on the GIL to
  // deallocate the Python object and will kill self, BUT NOT YET.

  return true;
}

static int THPVariable_clear(THPVariable* self) {
  // Is it OK for an object to still be live after running
  // tp_clear? Yes. When Python is breaking reference cycles, it can't assume
  // that an object will dealloc after it's cleared.  The source code explicitly
  // handles this case:
  // https://github.com/python/cpython/blob/4e661cd69164318c1f871faa476c68a04092ddc4/Modules/gcmodule.c#L1010-L1025

  // Note that we don't need to actually resurrect here. There are 2 cases:
  // 1. The PyObject is not part of a reference cycle. In this case, we don't
  // need to do anything. The GC will move on to try and break the reference
  // cycle on another object, which will eventually trigger tp_dealloc (and thus
  // resurrection).

  // 2. The PyObject is part of a reference cycle. This case should not actually
  // be possible, due to the logic in our tp_traverse
  // (THPVariable_subclass_traverse).

  // In fact, resurrecting here breaks the invariant that "C++ owns Python only
  // when PyObject's refcount would otherwise be 0". Most immediately, as we're
  // merely breaking reference cycles here, there can be other references to the
  // PyObject. *However*, if other objects in the refcycle resurrect, then we
  // will be in a state where the PyObject has multiple Python references, yet
  // C++ owns the PyObject.

  // See https://github.com/pytorch/pytorch/pull/75933 for more discussion.
  if (isResurrectable((THPVariable*)self)) {
    return 0;
  }
  Py_CLEAR(self->backward_hooks);
  const auto& tensor = THPVariable_Unpack(self);
  if (tensor.defined()) {
    // Two situations to consider:
    //    PyObject -owns-> Tensor
    //        unsafeIsBorrowed() is FALSE.  We're obligated to look through
    //        Tensor to break references.  Clearing cdata must induce the
    //        destruction of the C++ Tensor.  If there were other references
    //        to C++ tensor, the Python object would have been resurrected
    //        by flipping the ownership.
    //    Tensor -owns-> PyObject
    //        unsafeIsBorrowed() is TRUE.  We're deallocating the PyObject
    //        because Tensor asked us to (it's already destructing).

    if (!self->cdata.unsafeIsBorrowed()) {
      // TODO: empirically, on OS X this assert appears to be untrue
      // In test_py_tensors_multi_async_call - ProcessGroupRpcTestWithSpawn
      // distributed/rpc/test_process_group_agent.py
      //
      //  libc++abi.dylib: terminating with uncaught exception of type
      //  c10::Error: !tensor.unsafeGetTensorImpl()->owns_pyobj()INTERNAL ASSERT
      //  FAILED at "../torch/csrc/autograd/python_variable.cpp":171, please
      //  report a bug to PyTorch. Exception raised from THPVariable_clear at
      //  ../torch/csrc/autograd/python_variable.cpp:171 (most recent call
      //  first): frame #0: c10::Error::Error(c10::SourceLocation,
      //  std::__1::basic_string<char, std::__1::char_traits<char>,
      //  std::__1::allocator<char> >) + 98 (0x1158a0442 in libc10.dylib) frame
      //  #1: c10::detail::torchCheckFail(char const*, char const*, unsigned
      //  int, char const*) + 205 (0x11589ed3d in libc10.dylib) frame #2:
      //  c10::detail::torchInternalAssertFail(char const*, char const*,
      //  unsigned int, char const*, c10::detail::CompileTimeEmptyString) + 9
      //  (0x1141e3f89 in libtorch_python.dylib) frame #3:
      //  THPVariable_clear(THPVariable*) + 412 (0x1148a547c in
      //  libtorch_python.dylib) frame #4:
      //  THPVariable_subclass_dealloc(_object*) + 453 (0x1148a5035 in
      //  libtorch_python.dylib) frame #5: (anonymous
      //  namespace)::concrete_decref_fn(c10::impl::PyInterpreter const*,
      //  _object*) + 53 (0x1148a5ea5 in libtorch_python.dylib) frame #6:
      //  c10::TensorImpl::release_resources() + 182 (0x11588c4a6 in
      //  libc10.dylib) frame #7:
      //  c10::MaybeOwned<at::Tensor>::operator=(c10::MaybeOwned<at::Tensor>&&)
      //  + 91 (0x11488c11b in libtorch_python.dylib) frame #8:
      //  THPVariable_subclass_dealloc(_object*) + 607 (0x1148a50cf in
      //  libtorch_python.dylib) <omitting python frames> frame #47: start + 1
      //  (0x7fff6ffc7cc9 in libdyld.dylib) frame #48: 0x0 + 4 (0x4 in ???)
      // TORCH_INTERNAL_ASSERT(!tensor.unsafeGetTensorImpl()->owns_pyobj());
      if (auto grad_acc =
              torch::autograd::impl::try_get_grad_accumulator(tensor)) {
        grad_acc->pre_hooks().clear();
      }
    }
  }
  TORCH_INTERNAL_ASSERT(!isResurrectable((THPVariable*)self));
  self->cdata = MaybeOwned<Variable>();
  return 0;
}

PyObject* THPVariable_pynew(
    PyTypeObject* type,
    PyObject* args,
    PyObject* kwargs);

static PyObject* THPVariable_fix_weakref(PyObject* self, PyObject* noargs) {
  const auto& var = THPVariable_Unpack(self);
  THPVariable_Wrap(var);
  Py_RETURN_NONE;
}

// Instantiates a subclass of self with the same data.
static PyObject* THPVariable_as_subclass(
    PyObject* _self,
    PyObject* args,
    PyObject* kwargs) {
  HANDLE_TH_ERRORS
  const auto& self = THPVariable_Unpack(_self);
  static PythonArgParser parser({
      "as_subclass(PyObject* cls)",
  });
  ParsedArgs<1> parsed_args{};
  auto r = parser.parse(_self, args, kwargs, parsed_args);
  PyObject* cls = r.pyobject(0);
  if (!PyType_Check(cls)) {
    throw torch::TypeError(
        "cls must be a type (got %s)", Py_TYPE(cls)->tp_name);
  }
  return THPVariable_NewWithVar(
      (PyTypeObject*)cls,
      self.alias(),
      c10::impl::PyInterpreterStatus::DEFINITELY_UNINITIALIZED);
  END_HANDLE_TH_ERRORS
}

static PyObject* THPVariable_make_subclass(
    PyObject* _ignored,
    PyObject* args,
    PyObject* kwargs) {
  HANDLE_TH_ERRORS
  static PythonArgParser parser({
      "_make_subclass(PyObject* cls, Tensor data, bool require_grad=False, *, c10::string_view? dispatch_sizes_strides_policy=None, bool dispatch_device=False, bool dispatch_layout=False)",
  });
  ParsedArgs<6> parsed_args{};
  auto r = parser.parse(args, kwargs, parsed_args);
  PyObject* cls = r.pyobject(0);
  if (!PyType_Check(cls)) {
    throw torch::TypeError(
        "cls must be a type (got %s)", Py_TYPE(cls)->tp_name);
  }
  torch_dispatch_mode::StashTorchDispatchModeGuard td_g;
  auto data =
      r.tensor(1).detach(); // creates a fresh Tensor (DEFINITELY_UNINITIALIZED)
  // We set `data`'s `allow_tensor_metadata_change` to true here, because we
  // want to allow the following use case for backward compatibility:
  //
  // ```python
  // rnn = torch.nn.RNN(100, 100, 2)
  // # The following calls `torch._cudnn_rnn_flatten_weight(rnn._flat_weights,
  // ...)`, # which changes storage of `rnn`'s weights in-place
  // rnn.flatten_parameters()
  // ```
  data.unsafeGetTensorImpl()->set_allow_tensor_metadata_change(true);
  data.set_requires_grad(r.toBool(2));
  const auto sizes_strides_policy = r.stringViewOptional(3);
  if (sizes_strides_policy.has_value()) {
    data.unsafeGetTensorImpl()->set_sizes_strides_policy(
        parseSizesStridesPolicyArgument(*sizes_strides_policy));
  }
  if (r.toBool(4)) {
    data.unsafeGetTensorImpl()->set_custom_device(true);
  }
  if (r.toBool(5)) {
    data.unsafeGetTensorImpl()->set_custom_layout(true);
  }
  return THPVariable_NewWithVar(
      (PyTypeObject*)cls,
      std::move(data),
      c10::impl::PyInterpreterStatus::DEFINITELY_UNINITIALIZED);
  END_HANDLE_TH_ERRORS
}

static PyObject* THPVariable_make_wrapper_subclass(
    PyObject*,
    PyObject* args,
    PyObject* kwargs) {
  HANDLE_TH_ERRORS
  // NB: pin_memory doesn't actually do anything
  // TODO: strides variant?
  static PythonArgParser parser({
      "_make_wrapper_subclass(PyObject* cls, IntArrayRef size, *, IntArrayRef? strides=None, "
      "int64_t? storage_offset=None, MemoryFormat? memory_format=None, ScalarType dtype=None, "
      "Layout layout=torch.strided, Device device=None, bool pin_memory=False, bool requires_grad=False, "
      "c10::string_view? dispatch_sizes_strides_policy=None, bool dispatch_device=False, bool dispatch_layout=False)",
      "_make_wrapper_subclass(PyObject* cls, SymIntArrayRef size, SymIntArrayRef strides, "
      "int64_t? storage_offset=None, MemoryFormat? memory_format=None, ScalarType dtype=None, "
      "Layout layout=torch.strided, Device device=None, bool pin_memory=False, bool requires_grad=False, "
      "c10::string_view? dispatch_sizes_strides_policy=None, bool dispatch_device=False, bool dispatch_layout=False)",
  });
  ParsedArgs<13> parsed_args{};
  auto r = parser.parse(args, kwargs, parsed_args);
  PyObject* cls = r.pyobject(0);

  TORCH_CHECK_TYPE(
      PyType_Check(cls),
      "cls must be a type (got ",
      Py_TYPE(cls)->tp_name,
      ")");

  // This is an important safety check; without it, the default behavior will be
  // to continue on to the underlying CPU/CUDA kernel advertised by the dispatch
  // key, which will immediately segfault because the data pointer is null.  By
  // forcing users to define __torch_dispatch__ we ensure this does not happen
  // TODO: This check is not complete; because the user can disable torch
  // dispatch and then go again, triggering segfault.  TBH I'm thinking I want
  // to delete this function entirely
  py::object attr = PyObject_FastGetAttrString(cls, "__torch_dispatch__");
  TORCH_CHECK_TYPE(
      attr.ptr() != nullptr &&
          attr.ptr() != torch::disabled_torch_dispatch_impl(),
      ((PyTypeObject*)cls)->tp_name,
      " must define __torch_dispatch__");

  const auto options = TensorOptions()
                           .dtype(r.scalartype(5))
                           .device(r.device(7))
                           .layout(r.layoutOptional(6))
                           // NB: long standing issue, requires_grad is not
                           // respected here; you have to set it post facto, see
                           // https://github.com/pytorch/pytorch/issues/26428
                           // .requires_grad(r.toBool(7))
                           .pinned_memory(r.toBool(8));

  // don't bother releasing GIL here, as we are not allocating any nontrivial
  // data
  // TODO: for_blob produces non-resizable tensors, we might want this to be
  // resizable (have to define a custom allocator in that case)
  Tensor tensor;
  if (r.idx == 0) {
    tensor = at::for_blob(nullptr, r.intlist(1))
                 .strides(r.intlistOptional(2))
                 .storage_offset(r.toInt64Optional(3))
                 .context(nullptr, [](void* ctx) {})
                 .target_device(
                     options.device()) // TODO: this shouldn't be necessary if
                                       // it came from options
                 .options(options)
                 .make_tensor();

    const auto sizes_strides_policy = r.stringViewOptional(10);
    if (sizes_strides_policy.has_value()) {
      tensor.unsafeGetTensorImpl()->set_sizes_strides_policy(
          parseSizesStridesPolicyArgument(*sizes_strides_policy));
    }
  } else {
    AutoDispatchBelowADInplaceOrView guard{}; // TODO: Remove.
    tracer::impl::NoTracerDispatchMode tracer_guard{};

    // We shouldn't need storage
    Storage storage{Storage::use_byte_size_t{}, 0, at::DataPtr{}};

    tensor = at::detail::make_tensor<TensorImpl>(
        std::move(storage), options.computeDispatchKey(), options.dtype());

    auto sym_sizes = r.symintlist(1);
    auto sym_strides = r.symintlist(2);

    TensorImpl* tensor_impl = tensor.unsafeGetTensorImpl();

    // TODO: this should probably be sym_sizes, sym_strides AND offset
    tensor_impl->set_sym_sizes_and_strides(sym_sizes, sym_strides);

    // TODO: this may need to be symbolic as well
    auto storage_offset = r.toInt64Optional(3);
    if (storage_offset) {
      tensor_impl->set_storage_offset(*storage_offset);
    }

    const auto sizes_strides_policy = r.stringViewOptional(10);
    if (sizes_strides_policy.has_value()) {
      TORCH_CHECK(
          false,
          "Setting sizes_strides_policy isn't suppored for this overload")
    }
  }

  tensor.set_requires_grad(r.toBool(9));

  if (r.toBool(11)) {
    tensor.unsafeGetTensorImpl()->set_custom_device(true);
  }
  if (r.toBool(12)) {
    tensor.unsafeGetTensorImpl()->set_custom_layout(true);
  }

  return THPVariable_NewWithVar(
      (PyTypeObject*)cls,
      std::move(tensor),
      c10::impl::PyInterpreterStatus::DEFINITELY_UNINITIALIZED);
  END_HANDLE_TH_ERRORS
}

typedef PyObject* (*getter)(PyObject*, void*);
typedef int (*setter)(PyObject*, PyObject*, void*);

PyObject* THPVariable_get_python_dispatch(THPVariable* self, void* unused) {
  HANDLE_TH_ERRORS
  const auto& var = THPVariable_Unpack(self);
  return torch::autograd::utils::wrap(
      var.unsafeGetTensorImpl()->is_python_dispatch());
  END_HANDLE_TH_ERRORS
}

<<<<<<< HEAD
PyObject* THPVariable_get_T(THPVariable* self, void* unused) {
  HANDLE_TH_ERRORS
  if (has_torch_function((PyObject*)self)) {
    return handle_torch_function_getter(self, "T");
=======
// CRTP base class to implement the python bindings for a Tensor property in
// PyTorch A class that implements a property is expected to have:
// - static constexpr const char* name;
//   - This variable should hold the Python name of the property
// - static Tensor fn(const Tensor&);
//   - This function calls the relevant ATen on the tensor
template <typename T>
struct GetterBase {
  static PyObject* getter(THPVariable* self, void* /*unused*/) {
    HANDLE_TH_ERRORS
    if (check_has_torch_function((PyObject*)self)) {
      return handle_torch_function_getter(self, T::name);
    }
    return THPVariable_Wrap(T::fn(THPVariable_Unpack(self)));
    END_HANDLE_TH_ERRORS
>>>>>>> f6e704c9
  }
};

<<<<<<< HEAD
PyObject* THPVariable_get_H(THPVariable* self, void* unused) {
  HANDLE_TH_ERRORS
  if (has_torch_function((PyObject*)self)) {
    return handle_torch_function_getter(self, "H");
=======
struct PropertyT : GetterBase<PropertyT> {
  static constexpr const char* name = "T";
  static Tensor fn(const Tensor& t) {
    return t.numpy_T();
>>>>>>> f6e704c9
  }
};

<<<<<<< HEAD
PyObject* THPVariable_get_mT(THPVariable* self, void* unused) {
  HANDLE_TH_ERRORS
  if (has_torch_function((PyObject*)self)) {
    return handle_torch_function_getter(self, "mT");
=======
struct PropertyH : GetterBase<PropertyH> {
  static constexpr const char* name = "H";
  static Tensor fn(const Tensor& t) {
    return t.matrix_H();
>>>>>>> f6e704c9
  }
};

<<<<<<< HEAD
PyObject* THPVariable_get_mH(THPVariable* self, void* unused) {
  HANDLE_TH_ERRORS
  if (has_torch_function((PyObject*)self)) {
    return handle_torch_function_getter(self, "mH");
=======
struct PropertymT : GetterBase<PropertymT> {
  static constexpr const char* name = "mT";
  static Tensor fn(const Tensor& t) {
    return t.mT();
>>>>>>> f6e704c9
  }
};

struct PropertymH : GetterBase<PropertymH> {
  static constexpr const char* name = "mH";
  static Tensor fn(const Tensor& t) {
    return t.mH();
  }
};

struct PropertyData : GetterBase<PropertyData> {
  static constexpr const char* name = "data";
  static Tensor fn(const Tensor& t) {
    return t.variable_data();
  }
};

struct PropertyGrad : GetterBase<PropertyGrad> {
  static constexpr const char* name = "grad";
  static Tensor fn(const Tensor& t) {
    return t.grad();
  }
};

struct PropertyReal : GetterBase<PropertyReal> {
  static constexpr const char* name = "real";
  static Tensor fn(const Tensor& t) {
    return at::real(t);
  }
};

struct PropertyImag : GetterBase<PropertyImag> {
  static constexpr const char* name = "imag";
  static Tensor fn(const Tensor& t) {
    return at::imag(t);
  }
};

PyObject* THPVariable_get_cdata(THPVariable* self, void* unused) {
  HANDLE_TH_ERRORS
  if (has_torch_function((PyObject*)self)) {
    return handle_torch_function_getter(self, "_cdata");
  }
  const auto& var = THPVariable_Unpack(self);
  return PyLong_FromVoidPtr(var.unsafeGetTensorImpl());
  END_HANDLE_TH_ERRORS
}

PyObject* THPVariable_get_version(THPVariable* self, void* unused) {
  HANDLE_TH_ERRORS
  if (has_torch_function((PyObject*)self)) {
    return handle_torch_function_getter(self, "_version");
  }
  const auto& var = THPVariable_Unpack(self);
  return PyInt_FromLong(var._version());
  END_HANDLE_TH_ERRORS
}

PyObject* THPVariable_get_grad_fn(THPVariable* self, void* unused) {
  HANDLE_TH_ERRORS
  if (has_torch_function((PyObject*)self)) {
    return handle_torch_function_getter(self, "grad_fn");
  }
  const auto& var = THPVariable_Unpack(self);
  if (!var.grad_fn()) {
    Py_RETURN_NONE;
  }
  return functionToPyObject(var.grad_fn());
  END_HANDLE_TH_ERRORS
}

static int THPVariable_set_grad_fn(
    THPVariable* self,
    PyObject* obj,
    void* unused) {
  HANDLE_TH_ERRORS
  if (has_torch_function((PyObject*)self)) {
    return handle_torch_function_setter(self, "_grad_fn", obj);
  }
  THPUtils_assertRet(
      -1, obj, "Deletion of _grad_fn not allowed. Detach tensor instead!");
  THPUtils_assertRet(-1, obj == Py_None, "_grad_fn can be only set to None");
  THPVariable_Unpack(self).detach_();
  return 0;
  END_HANDLE_TH_ERRORS_RET(-1)
}

static PyObject* THPVariable_is_leaf(THPVariable* self, void* unused) {
  HANDLE_TH_ERRORS
  if (has_torch_function((PyObject*)self)) {
    return handle_torch_function_getter(self, "is_leaf");
  }
  return PyBool_FromLong(!THPVariable_Unpack(self).grad_fn());
  END_HANDLE_TH_ERRORS
}

<<<<<<< HEAD
static PyObject* THPVariable_get_data(THPVariable* self, void* unused) {
  HANDLE_TH_ERRORS
  if (has_torch_function((PyObject*)self)) {
    return handle_torch_function_getter(self, "data");
  }
  const auto& var = THPVariable_Unpack(self).variable_data();
  return THPVariable_Wrap(var);
  END_HANDLE_TH_ERRORS
}

=======
>>>>>>> f6e704c9
int THPVariable_set_data(THPVariable* self, PyObject* data, void* unused) {
  HANDLE_TH_ERRORS
  if (has_torch_function((PyObject*)self)) {
    return handle_torch_function_setter(self, "data", data);
  }
  THPUtils_assertRet(
      -1, data, "Deleting tensor data is not allowed. Delete tensor instead!");
  if (!THPVariable_Check(data)) {
    throw torch::TypeError(
        "Variable data has to be a tensor, but got %s", Py_TYPE(data)->tp_name);
  }

  THPVariable_Unpack(self).set_data(THPVariable_Unpack(data));
  return 0;
  END_HANDLE_TH_ERRORS_RET(-1)
}

<<<<<<< HEAD
PyObject* THPVariable_get_grad(THPVariable* self, void* unused) {
  HANDLE_TH_ERRORS
  if (has_torch_function((PyObject*)self)) {
    return handle_torch_function_getter(self, "grad");
  }
  return THPVariable_Wrap(THPVariable_Unpack(self).grad());
  END_HANDLE_TH_ERRORS
}

=======
>>>>>>> f6e704c9
int THPVariable_set_grad(THPVariable* self, PyObject* py_grad, void* unused) {
  HANDLE_TH_ERRORS
  if (has_torch_function((PyObject*)self)) {
    return handle_torch_function_setter(self, "grad", py_grad);
  }
  const auto& var = THPVariable_Unpack(self);
  if (!py_grad || py_grad == Py_None) {
    var.mutable_grad().reset();
    return 0;
  }

  TORCH_CHECK_TYPE(
      THPVariable_Check(py_grad),
      "assigned grad expected to be a Tensor or None but got grad of type",
      THPUtils_typename(py_grad));
  THPUtils_assertRet(
      -1,
      self != (THPVariable*)py_grad,
      "can't assign Variable as its own grad");

  const auto& grad = THPVariable_Unpack(py_grad);
  bool gradIsSparse =
      (var.dtype() == grad.dtype() &&
       var.device().type() == grad.device().type() && grad.layout() == kSparse);
  THPUtils_assertRet(
      -1,
      grad.options().type_equal(var.options()) || gradIsSparse,
      "assigned grad has data of a different type");
  if (var.is_cuda()) {
    THPUtils_assertRet(
        -1,
        grad.get_device() == var.get_device(),
        "assigned grad has data located on a different device");
  }
  THPUtils_assertRet(
      -1,
      grad.sizes().equals(var.sizes()),
      "assigned grad has data of a different size");

  var.mutable_grad() = grad;
  return 0;
  END_HANDLE_TH_ERRORS_RET(-1)
}

PyObject* THPVariable_get_volatile(THPVariable* self, void* unused) {
  HANDLE_TH_ERRORS
  if (has_torch_function((PyObject*)self)) {
    return handle_torch_function_getter(self, "volatile");
  }
  const char* msg = "volatile was removed (Variable.volatile is always False)";
  auto r = PyErr_WarnEx(PyExc_UserWarning, msg, 1);
  if (r != 0)
    throw python_error();
  Py_RETURN_FALSE;
  END_HANDLE_TH_ERRORS
}

int THPVariable_set_volatile(THPVariable* self, PyObject* obj, void* unused) {
  HANDLE_TH_ERRORS
  if (has_torch_function((PyObject*)self)) {
    return handle_torch_function_setter(self, "volatile", obj);
  }
  auto r = PyErr_WarnEx(PyExc_UserWarning, VOLATILE_WARNING, 1);
  if (r != 0)
    throw python_error();
  return 0;
  END_HANDLE_TH_ERRORS_RET(-1)
}

PyObject* THPVariable_get_output_nr(THPVariable* self, void* unused) {
  HANDLE_TH_ERRORS
  if (has_torch_function((PyObject*)self)) {
    return handle_torch_function_getter(self, "output_nr");
  }
  const auto output_nr =
      static_cast<long>(THPVariable_Unpack(self).output_nr());
  return PyInt_FromLong(output_nr);
  END_HANDLE_TH_ERRORS
}

PyObject* THPVariable_get_requires_grad(THPVariable* self, void* unused) {
  HANDLE_TH_ERRORS
  if (has_torch_function((PyObject*)self)) {
    return handle_torch_function_getter(self, "requires_grad");
  }
  if (THPVariable_Unpack(self).requires_grad()) {
    Py_RETURN_TRUE;
  } else {
    Py_RETURN_FALSE;
  }
  END_HANDLE_TH_ERRORS
}

PyObject* THPVariable_retains_grad(THPVariable* self, void* unused) {
  HANDLE_TH_ERRORS
  if (has_torch_function((PyObject*)self)) {
    return handle_torch_function_getter(self, "retains_grad");
  }
  if (THPVariable_Unpack(self).retains_grad()) {
    Py_RETURN_TRUE;
  } else {
    Py_RETURN_FALSE;
  }
  END_HANDLE_TH_ERRORS
}

PyObject* THPVariable_get_ndim(THPVariable* self, void* unused) {
  HANDLE_TH_ERRORS
  if (has_torch_function((PyObject*)self)) {
    return handle_torch_function_getter(self, "ndim");
  }
  return PyInt_FromLong(THPVariable_Unpack(self).dim());
  END_HANDLE_TH_ERRORS
}

PyObject* THPVariable_get_names(PyObject* self, void* unused) {
  HANDLE_TH_ERRORS
  if (has_torch_function(self)) {
    return handle_torch_function_getter((THPVariable*)self, "names");
  }
  // The long-term plan is to return a list of (python) torch.Dimname.
  // However, for now, return a list of string.
  const auto& tensor = THPVariable_Unpack(self);
  size_t size = tensor.dim();
  THPObjectPtr tuple(PyTuple_New(size));
  if (!tuple)
    throw python_error();

  const auto dimnames = tensor.names();
  for (const auto i : c10::irange(size)) {
    // NOLINTNEXTLINE(cppcoreguidelines-init-variables)
    PyObject* str;
    if (dimnames[i].type() == at::NameType::WILDCARD) {
      // PyTuple_SET_ITEM steals a reference to the object. When the tuple is
      // deallocated, it'll decrement the refcount on Py_None, which is bad.
      // To avoid this, we "create" a new reference to Py_None by increasing
      // the refcount.
      // Sources:
      // - https://docs.python.org/3/c-api/tuple.html#c.PyTuple_SetItem
      // -
      // https://stackoverflow.com/questions/16400600/how-to-return-a-tuple-containing-a-none-value-from-the-c-api
      Py_INCREF(Py_None);
      str = Py_None;
    } else {
      str = THPUtils_packString(dimnames[i].symbol().toUnqualString());
      if (!str)
        throw python_error();
    }
    PyTuple_SET_ITEM(tuple.get(), i, str);
  }
  return tuple.release();
  END_HANDLE_TH_ERRORS
}

int THPVariable_set_names(PyObject* self, PyObject* names, void* unused) {
  HANDLE_TH_ERRORS
  if (has_torch_function(self)) {
    return handle_torch_function_setter((THPVariable*)self, "names", names);
  }
  const auto& var = THPVariable_Unpack(self);
  if (names == Py_None) {
    at::internal_set_names_inplace(var, at::nullopt);
  } else {
    THPUtils_assertRet(
        -1,
        THPUtils_checkDimnameList(names),
        "names must either be None or a tuple of dim names");
    at::internal_set_names_inplace(var, torch::parseDimnameList(names));
  }
  return 0;
  END_HANDLE_TH_ERRORS_RET(-1)
}

int THPVariable_set_requires_grad(
    THPVariable* self,
    PyObject* obj,
    void* unused) {
  HANDLE_TH_ERRORS
  if (has_torch_function((PyObject*)self)) {
    return handle_torch_function_setter(self, "requires_grad", obj);
  }
  THPUtils_assertRet(
      -1, obj && PyBool_Check(obj), "requires_grad must be a bool");
  const auto& var = THPVariable_Unpack(self);
  auto requires_grad = (obj == Py_True);
  if (!var.is_leaf()) {
    THPUtils_setError(
        autograd::utils::requires_grad_leaf_error(obj == Py_True).c_str());
    return -1;
  }
  if (requires_grad &&
      !isDifferentiableType(at::typeMetaToScalarType((var.dtype())))) {
    THPUtils_setError(
        "only Tensors of floating point and complex dtype can require gradients");
    return -1;
  }
  var.set_requires_grad(requires_grad);
  return 0;
  END_HANDLE_TH_ERRORS_RET(-1)
}

PyObject* THPVariable_get_name(THPVariable* self, void* unused) {
  if (has_torch_function((PyObject*)self)) {
    HANDLE_TH_ERRORS
    return handle_torch_function_getter(self, "name");
    END_HANDLE_TH_ERRORS
  }
  const auto& tensor = THPVariable_Unpack(self);
  if (tensor.name() == "")
    Py_RETURN_NONE;
  return THPUtils_packString(tensor.name().c_str());
}

PyObject* THPVariable_get_backwards_hooks(THPVariable* self, void* unused) {
  HANDLE_TH_ERRORS
  if (has_torch_function((PyObject*)self)) {
    return handle_torch_function_getter(self, "_backward_hooks");
  }
  if (self->backward_hooks) {
    Py_INCREF(self->backward_hooks);
    return self->backward_hooks;
  }
  Py_RETURN_NONE;
  END_HANDLE_TH_ERRORS
}

int THPVariable_set_backwards_hooks(
    THPVariable* self,
    PyObject* obj,
    void* unused) {
  HANDLE_TH_ERRORS
  if (has_torch_function((PyObject*)self)) {
    return handle_torch_function_setter(self, "_backward_hooks", obj);
  }
  THPUtils_assertRet(-1, obj, "Deletion of _backwards_hooks not allowed!");
  if (obj == Py_None) {
    obj = nullptr;
  }
  Py_XINCREF(obj);
  Py_XDECREF(self->backward_hooks);
  self->backward_hooks = obj;
  const auto& tensor = THPVariable_Unpack(self);
  torch::autograd::impl::clear_hooks(tensor);
  if (obj) {
    torch::autograd::impl::add_hook(
        tensor, std::make_shared<PyFunctionPreHook>(obj, 0));
  }
  return 0;
  END_HANDLE_TH_ERRORS_RET(-1)
}

PyObject* THPVariable_get_base(THPVariable* self, void* unused) {
  HANDLE_TH_ERRORS
  if (has_torch_function((PyObject*)self)) {
    return handle_torch_function_getter(self, "_base");
  }
  const auto& tensor = THPVariable_Unpack(self);
  if (tensor.is_view()) {
    return THPVariable_Wrap(tensor._base());
  }
  Py_RETURN_NONE;
  END_HANDLE_TH_ERRORS
}

#ifndef USE_DEPLOY
// This code is only used for asserts, so it is OK to skip it entirely from
// deploy interpreters (in which case we will just skip the safety check).  For
// a more precise check, it would be necessary to test that we are not holding
// the GIL for *all* active torch deploy interpreters.  There is not really any
// reason to do this.
struct ConcretePythonGILHooks : public c10::impl::PythonGILHooks {
  bool check_python_gil() const override {
    return Py_IsInitialized() && PyGILState_Check();
  };
};
// During process destruction, python_gil_hooks will get destructed, making
// further virtual calls on the object invalid.  By the ordering of declarations
// in this file, the registerer will get destructed first, removing the
// externally visible reference to the object.  Assuming at this point in time,
// there aren't other threads racing to read out the hooks, subsequent calls
// into GIL hooks will hit a nullptr and gracefully no-op the asserts (as
// desired, since at process shutdown time the Python interpreter is definitely
// dead).
//
// An alternative way to reduce the risk of python_gil_hooks going prematurely
// dead would be to leak it at destruction time.  I didn't do that because
// it's annoying to write the Registerer class for this case.
ConcretePythonGILHooks python_gil_hooks;
static c10::impl::PythonGILHooksRegisterer python_gil_hooks_registerer(
    &python_gil_hooks);
#endif

PyObject* THPVariable_get_shape(THPVariable* self, void* unused) {
  HANDLE_TH_ERRORS
  if (has_torch_function((PyObject*)self)) {
    return handle_torch_function_getter(self, "shape");
  }
  return THPSize_NewFromSymSizes(THPVariable_Unpack(self));
  END_HANDLE_TH_ERRORS
}

PyObject* THPVariable_is_cpu(THPVariable* self, void* unused) {
  HANDLE_TH_ERRORS
  if (check_has_torch_function((PyObject*)self)) {
    return handle_torch_function_getter(self, "is_cpu");
  }
  auto& self_ = THPVariable_Unpack(self);
  return torch::autograd::utils::wrap(self_.is_cpu());
  END_HANDLE_TH_ERRORS
}

PyObject* THPVariable_is_cuda(THPVariable* self, void* unused) {
  HANDLE_TH_ERRORS
  if (has_torch_function((PyObject*)self)) {
    return handle_torch_function_getter(self, "is_cuda");
  }
  auto& self_ = THPVariable_Unpack(self);
  return torch::autograd::utils::wrap(self_.is_cuda());
  END_HANDLE_TH_ERRORS
}

PyObject* THPVariable_is_ipu(THPVariable* self, void* unused) {
  HANDLE_TH_ERRORS
  if (has_torch_function((PyObject*)self)) {
    return handle_torch_function_getter(self, "is_ipu");
  }
  auto& self_ = THPVariable_Unpack(self);
  return torch::autograd::utils::wrap(self_.is_ipu());
  END_HANDLE_TH_ERRORS
}

PyObject* THPVariable_is_xpu(THPVariable* self, void* unused) {
  HANDLE_TH_ERRORS
  if (has_torch_function((PyObject*)self)) {
    return handle_torch_function_getter(self, "is_xpu");
  }
  auto& self_ = THPVariable_Unpack(self);
  return torch::autograd::utils::wrap(self_.is_xpu());
  END_HANDLE_TH_ERRORS
}

PyObject* THPVariable_is_sparse(THPVariable* self, void* unused) {
  HANDLE_TH_ERRORS
  if (has_torch_function((PyObject*)self)) {
    return handle_torch_function_getter(self, "is_sparse");
  }
  auto& self_ = THPVariable_Unpack(self);
  return torch::autograd::utils::wrap(self_.is_sparse());
  END_HANDLE_TH_ERRORS
}

PyObject* THPVariable_is_sparse_csr(THPVariable* self, void* unused) {
  HANDLE_TH_ERRORS
  if (has_torch_function((PyObject*)self)) {
    return handle_torch_function_getter(self, "is_sparse_csr");
  }
  auto& self_ = THPVariable_Unpack(self);
  return torch::autograd::utils::wrap(self_.is_sparse_csr());
  END_HANDLE_TH_ERRORS
}

PyObject* THPVariable_is_mkldnn(THPVariable* self, void* unused) {
  HANDLE_TH_ERRORS
  if (has_torch_function((PyObject*)self)) {
    return handle_torch_function_getter(self, "is_mkldnn");
  }
  auto& self_ = THPVariable_Unpack(self);
  return torch::autograd::utils::wrap(self_.is_mkldnn());
  END_HANDLE_TH_ERRORS
}

PyObject* THPVariable_is_mps(THPVariable* self, void* unused) {
  HANDLE_TH_ERRORS
  if (has_torch_function((PyObject*)self)) {
    return handle_torch_function_getter(self, "is_mps");
  }
  auto& self_ = THPVariable_Unpack(self);
  return torch::autograd::utils::wrap(self_.is_mps());
  END_HANDLE_TH_ERRORS
}

PyObject* THPVariable_is_ort(THPVariable* self, void* unused) {
  HANDLE_TH_ERRORS
  if (has_torch_function((PyObject*)self)) {
    return handle_torch_function_getter(self, "is_ort");
  }
  auto& self_ = THPVariable_Unpack(self);
  return torch::autograd::utils::wrap(self_.is_ort());
  END_HANDLE_TH_ERRORS
}

PyObject* THPVariable_is_vulkan(THPVariable* self, void* unused) {
  HANDLE_TH_ERRORS
  if (has_torch_function((PyObject*)self)) {
    return handle_torch_function_getter(self, "is_vulkan");
  }
  auto& self_ = THPVariable_Unpack(self);
  return torch::autograd::utils::wrap(self_.is_vulkan());
  END_HANDLE_TH_ERRORS
}

PyObject* THPVariable_is_quantized(THPVariable* self, void* unused) {
  HANDLE_TH_ERRORS
  if (has_torch_function((PyObject*)self)) {
    return handle_torch_function_getter(self, "is_quantized");
  }
  auto& self_ = THPVariable_Unpack(self);
  return torch::autograd::utils::wrap(self_.is_quantized());
  END_HANDLE_TH_ERRORS
}

PyObject* THPVariable_is_meta(THPVariable* self, void* unused) {
  HANDLE_TH_ERRORS
  if (has_torch_function((PyObject*)self)) {
    return handle_torch_function_getter(self, "is_meta");
  }
  auto& self_ = THPVariable_Unpack(self);
  return torch::autograd::utils::wrap(self_.is_meta());
  END_HANDLE_TH_ERRORS
}

PyObject* THPVariable_is_complex(THPVariable* self, void* unused) {
  HANDLE_TH_ERRORS
  if (has_torch_function((PyObject*)self)) {
    return handle_torch_function_getter(self, "is_complex");
  }
  auto& self_ = THPVariable_Unpack(self);
  return torch::autograd::utils::wrap(self_.is_complex());
  END_HANDLE_TH_ERRORS
}

PyObject* THPVariable_is_nested(THPVariable* self, void* unused) {
  HANDLE_TH_ERRORS
  if (has_torch_function((PyObject*)self)) {
    return handle_torch_function_getter(self, "is_nested");
  }
  auto& self_ = THPVariable_Unpack(self);
  return torch::autograd::utils::wrap(self_.is_nested());
  END_HANDLE_TH_ERRORS
}

static PyObject* THPVariable_dtype(THPVariable* self, void* unused) {
  HANDLE_TH_ERRORS
  if (has_torch_function((PyObject*)self)) {
    return handle_torch_function_getter(self, "dtype");
  }
  auto& self_ = THPVariable_Unpack(self);
  return torch::autograd::utils::wrap(torch::getTHPDtype(self_.scalar_type()));
  END_HANDLE_TH_ERRORS
}

static PyObject* THPVariable_layout(THPVariable* self, void* unused) {
  HANDLE_TH_ERRORS
  if (has_torch_function((PyObject*)self)) {
    return handle_torch_function_getter(self, "layout");
  }
  auto& self_ = THPVariable_Unpack(self);
  return torch::autograd::utils::wrap(torch::getTHPLayout(self_.layout()));
  END_HANDLE_TH_ERRORS
}

static PyObject* THPVariable_device(THPVariable* self, void* unused) {
  HANDLE_TH_ERRORS
  if (has_torch_function((PyObject*)self)) {
    return handle_torch_function_getter(self, "device");
  }
  return THPDevice_New(THPVariable_Unpack(self).device());
  END_HANDLE_TH_ERRORS
}

<<<<<<< HEAD
PyObject* THPVariable_get_real(THPVariable* self, void* unused) {
  HANDLE_TH_ERRORS
  if (has_torch_function((PyObject*)self)) {
    return handle_torch_function_getter(self, "real");
  }
  auto& self_ = THPVariable_Unpack(self);
  auto real = at::real(self_);
  return THPVariable_Wrap(real);
  END_HANDLE_TH_ERRORS
}

PyObject* THPVariable_get_imag(THPVariable* self, void* unused) {
  HANDLE_TH_ERRORS
  if (has_torch_function((PyObject*)self)) {
    return handle_torch_function_getter(self, "imag");
  }
  auto& self_ = THPVariable_Unpack(self);
  auto imag = at::imag(self_);
  return THPVariable_Wrap(imag);
  END_HANDLE_TH_ERRORS
}

=======
>>>>>>> f6e704c9
int THPVariable_set_real(PyObject* self, PyObject* real, void* unused) {
  HANDLE_TH_ERRORS
  auto& self_ = THPVariable_Unpack(self);
  auto self_real = at::real(self_);
  auto real_ = valueToTensor(self_real.options(), real, self_real.device());
  {
    pybind11::gil_scoped_release no_gil;
    self_real.copy_(real_);
    return 0;
  }
  END_HANDLE_TH_ERRORS_RET(-1)
}

int THPVariable_set_imag(PyObject* self, PyObject* imag, void* unused) {
  HANDLE_TH_ERRORS
  auto& self_ = THPVariable_Unpack(self);
  auto self_imag = at::imag(self_);
  auto imag_ = valueToTensor(self_imag.options(), imag, self_imag.device());
  {
    pybind11::gil_scoped_release no_gil;
    self_imag.copy_(imag_);
    return 0;
  }
  END_HANDLE_TH_ERRORS_RET(-1)
}

// properties are registered here because we are currently only able to bind
// them manually. TODO: make declarable in native_functions
// NOLINTNEXTLINE(modernize-avoid-c-arrays,cppcoreguidelines-avoid-c-arrays,cppcoreguidelines-avoid-non-const-global-variables)
static struct PyGetSetDef THPVariable_properties[] = {
    {"_python_dispatch",
     (getter)THPVariable_get_python_dispatch,
     nullptr,
     nullptr,
     nullptr},
    {"T", (getter)PropertyT::getter, nullptr, nullptr, nullptr},
    {"H", (getter)PropertyH::getter, nullptr, nullptr, nullptr},
    {"mT", (getter)PropertymT::getter, nullptr, nullptr, nullptr},
    {"mH", (getter)PropertymH::getter, nullptr, nullptr, nullptr},
    {"_cdata", (getter)THPVariable_get_cdata, nullptr, nullptr, nullptr},
    {"_version", (getter)THPVariable_get_version, nullptr, nullptr, nullptr},
    {"grad_fn", (getter)THPVariable_get_grad_fn, nullptr, nullptr, nullptr},
    {"_grad_fn",
     (getter)THPVariable_get_grad_fn,
     (setter)THPVariable_set_grad_fn,
     nullptr,
     nullptr},
    {"is_leaf", (getter)THPVariable_is_leaf, nullptr, nullptr, nullptr},
    {"retains_grad",
     (getter)THPVariable_retains_grad,
     nullptr,
     nullptr,
     nullptr},
    {"data",
     (getter)PropertyData::getter,
     (setter)THPVariable_set_data,
     nullptr,
     nullptr},
    {"_grad",
     (getter)PropertyGrad::getter,
     (setter)THPVariable_set_grad,
     nullptr,
     nullptr}, // Allows the python class to override .grad
    {"grad",
     (getter)PropertyGrad::getter,
     (setter)THPVariable_set_grad,
     nullptr,
     nullptr},
    {"_base", (getter)THPVariable_get_base, nullptr, nullptr, nullptr},
    {"volatile",
     (getter)THPVariable_get_volatile,
     (setter)THPVariable_set_volatile,
     nullptr,
     nullptr},
    {"output_nr", (getter)THPVariable_get_output_nr, nullptr, nullptr, nullptr},
    {"requires_grad",
     (getter)THPVariable_get_requires_grad,
     (setter)THPVariable_set_requires_grad,
     nullptr,
     nullptr},
    {"_backward_hooks",
     (getter)THPVariable_get_backwards_hooks,
     (setter)THPVariable_set_backwards_hooks,
     nullptr,
     nullptr},
    {"name", (getter)THPVariable_get_name, nullptr, nullptr, nullptr},
    {"shape", (getter)THPVariable_get_shape, nullptr, nullptr, nullptr},
    {"is_cuda", (getter)THPVariable_is_cuda, nullptr, nullptr, nullptr},
    {"is_cpu", (getter)THPVariable_is_cpu, nullptr, nullptr, nullptr},
    {"is_xpu", (getter)THPVariable_is_xpu, nullptr, nullptr, nullptr},
    {"is_ipu", (getter)THPVariable_is_ipu, nullptr, nullptr, nullptr},
    {"is_sparse", (getter)THPVariable_is_sparse, nullptr, nullptr, nullptr},
    {"is_sparse_csr",
     (getter)THPVariable_is_sparse_csr,
     nullptr,
     nullptr,
     nullptr},
    {"is_mkldnn", (getter)THPVariable_is_mkldnn, nullptr, nullptr, nullptr},
    {"is_mps", (getter)THPVariable_is_mps, nullptr, nullptr, nullptr},
    {"is_ort", (getter)THPVariable_is_ort, nullptr, nullptr, nullptr},
    {"is_vulkan", (getter)THPVariable_is_vulkan, nullptr, nullptr, nullptr},
    {"is_complex", (getter)THPVariable_is_complex, nullptr, nullptr, nullptr},
    {"is_quantized",
     (getter)THPVariable_is_quantized,
     nullptr,
     nullptr,
     nullptr},
    {"is_meta", (getter)THPVariable_is_meta, nullptr, nullptr, nullptr},
    {"is_nested", (getter)THPVariable_is_nested, nullptr, nullptr, nullptr},
    {"dtype", (getter)THPVariable_dtype, nullptr, nullptr, nullptr},
    {"layout", (getter)THPVariable_layout, nullptr, nullptr, nullptr},
    {"device", (getter)THPVariable_device, nullptr, nullptr, nullptr},
    {"ndim", (getter)THPVariable_get_ndim, nullptr, nullptr, nullptr},
    {"names",
     (getter)THPVariable_get_names,
     (setter)THPVariable_set_names,
     nullptr,
     nullptr},
    {"real",
     (getter)PropertyReal::getter,
     (setter)THPVariable_set_real,
     nullptr,
     nullptr},
    {"imag",
     (getter)PropertyImag::getter,
     (setter)THPVariable_set_imag,
     nullptr,
     nullptr},
    {nullptr}};

static PyMappingMethods THPVariable_as_mapping = {
    THPVariable_length,
    THPVariable_getitem,
    THPVariable_setitem,
};

// NOLINTNEXTLINE(modernize-avoid-c-arrays,cppcoreguidelines-avoid-c-arrays,cppcoreguidelines-avoid-non-const-global-variables)
static PyMethodDef extra_methods[] = {
    {"as_subclass",
     castPyCFunctionWithKeywords(THPVariable_as_subclass),
     METH_VARARGS | METH_KEYWORDS,
     nullptr},
    {"_make_subclass",
     castPyCFunctionWithKeywords(THPVariable_make_subclass),
     METH_STATIC | METH_VARARGS | METH_KEYWORDS,
     nullptr},
    {"_make_wrapper_subclass",
     castPyCFunctionWithKeywords(THPVariable_make_wrapper_subclass),
     METH_STATIC | METH_VARARGS | METH_KEYWORDS,
     nullptr},
    {"_fix_weakref", THPVariable_fix_weakref, METH_NOARGS, nullptr},
    {nullptr}};

/* From https://github.com/python/cpython/blob/v3.7.0/Modules/xxsubtype.c
   If compiled as a shared library instead, some compilers don't allow addresses
   of Python objects defined in other libraries to be used in static
   initializers here.  The DEFERRED_ADDRESS macro is used to tag the slots where
   such addresses appear; the module init function must fill in the tagged slots
   at runtime.  The argument is for documentation -- the macro ignores it.
*/
#define DEFERRED_ADDRESS(ADDR) nullptr

struct THPVariableMeta {
  PyHeapTypeObject base;
};

int THPVariableMetaType_init(PyObject* cls, PyObject* args, PyObject* kwargs);

PyTypeObject THPVariableMetaType = {
    PyVarObject_HEAD_INIT(
        DEFERRED_ADDRESS(&PyType_Type),
        0) "torch._C._TensorMeta", /* tp_name */
    sizeof(THPVariableMeta), /* tp_basicsize */
    0, /* tp_itemsize */
    nullptr, /* tp_dealloc */
    0, /* tp_vectorcall_offset */
    nullptr, /* tp_getattr */
    nullptr, /* tp_setattr */
    nullptr, /* tp_reserved */
    nullptr, /* tp_repr */
    nullptr, /* tp_as_number */
    nullptr, /* tp_as_sequence */
    nullptr, /* tp_as_mapping */
    nullptr, /* tp_hash  */
    nullptr, /* tp_call */
    nullptr, /* tp_str */
    nullptr, /* tp_getattro */
    nullptr, /* tp_setattro */
    nullptr, /* tp_as_buffer */
    Py_TPFLAGS_DEFAULT | Py_TPFLAGS_BASETYPE, /* tp_flags */
    nullptr, /* tp_doc */
    nullptr, /* tp_traverse */
    nullptr, /* tp_clear */
    nullptr, /* tp_richcompare */
    0, /* tp_weaklistoffset */
    nullptr, /* tp_iter */
    nullptr, /* tp_iternext */
    nullptr, /* tp_methods */
    nullptr, /* tp_members */
    nullptr, /* tp_getset */
    DEFERRED_ADDRESS(&PyType_Type), /* tp_base */
    nullptr, /* tp_dict */
    nullptr, /* tp_descr_get */
    nullptr, /* tp_descr_set */
    0, /* tp_dictoffset */
    THPVariableMetaType_init, /* tp_init */
    nullptr, /* tp_alloc */
    nullptr, /* tp_new */
};

PyTypeObject THPVariableType = {
    PyVarObject_HEAD_INIT(
        &THPVariableMetaType,
        0) "torch._C._TensorBase", /* tp_name */
    sizeof(THPVariable), /* tp_basicsize */
    0, /* tp_itemsize */
    // This is unspecified, because it is illegal to create a THPVariableType
    // directly.  Subclasses will have their tp_dealloc set appropriately
    // by the metaclass
    nullptr, /* tp_dealloc */
    0, /* tp_vectorcall_offset */
    nullptr, /* tp_getattr */
    nullptr, /* tp_setattr */
    nullptr, /* tp_reserved */
    nullptr, /* tp_repr */
    nullptr, /* tp_as_number */
    nullptr, /* tp_as_sequence */
    &THPVariable_as_mapping, /* tp_as_mapping */
    nullptr, /* tp_hash  */
    nullptr, /* tp_call */
    nullptr, /* tp_str */
    nullptr, /* tp_getattro */
    nullptr, /* tp_setattro */
    nullptr, /* tp_as_buffer */
    Py_TPFLAGS_DEFAULT | Py_TPFLAGS_BASETYPE |
        Py_TPFLAGS_HAVE_GC, /* tp_flags */
    nullptr, /* tp_doc */
    // Also set by metaclass
    nullptr, /* tp_traverse */
    (inquiry)THPVariable_clear, /* tp_clear */
    nullptr, /* tp_richcompare */
    0, /* tp_weaklistoffset */
    nullptr, /* tp_iter */
    nullptr, /* tp_iternext */
    nullptr, /* tp_methods */
    nullptr, /* tp_members */
    THPVariable_properties, /* tp_getset */
    nullptr, /* tp_base */
    nullptr, /* tp_dict */
    nullptr, /* tp_descr_get */
    nullptr, /* tp_descr_set */
    0, /* tp_dictoffset */
    nullptr, /* tp_init */
    nullptr, /* tp_alloc */
    // Although new is provided here, it is illegal to call this with cls ==
    // THPVariableMeta.  Instead, subclass it first and then construct it
    THPVariable_pynew, /* tp_new */
};

PyObject* THPVariable_pynew(
    PyTypeObject* type,
    PyObject* args,
    PyObject* kwargs) {
  HANDLE_TH_ERRORS
  TORCH_CHECK(
      type != &THPVariableType,
      "Cannot directly construct _TensorBase; subclass it and then construct that");
  jit::tracer::warn("torch.Tensor", jit::tracer::WARN_CONSTRUCTOR);
  auto tensor = torch::utils::base_tensor_ctor(args, kwargs);
  // WARNING: tensor is NOT guaranteed to be a fresh tensor; e.g., if it was
  // given a raw pointer that will refcount bump
  return THPVariable_NewWithVar(
      type,
      std::move(tensor),
      c10::impl::PyInterpreterStatus::MAYBE_UNINITIALIZED);
  END_HANDLE_TH_ERRORS
}

static void clear_slots(PyTypeObject* type, PyObject* self) {
  // NOLINTNEXTLINE(cppcoreguidelines-init-variables)
  Py_ssize_t i, n;
  // NOLINTNEXTLINE(cppcoreguidelines-init-variables)
  PyMemberDef* mp;

  n = Py_SIZE(type);
  mp = PyHeapType_GET_MEMBERS((PyHeapTypeObject*)type);
  for (i = 0; i < n; i++, mp++) {
    if (mp->type == T_OBJECT_EX && !(mp->flags & READONLY)) {
      char* addr = (char*)self + mp->offset;
      PyObject* obj = *(PyObject**)addr;
      if (obj != nullptr) {
        *(PyObject**)addr = nullptr;
        Py_DECREF(obj);
      }
    }
  }
}

// NB: this is not the tp_dealloc on THPVariable; instead, its the dealloc
// on subclasses.  It's never valid to construct a THPVariable so it's not
// necessary to implement the dealloc for that case
void THPVariable_subclass_dealloc(PyObject* self) {
  if (THPVariable_tryResurrect((THPVariable*)self))
    return;

  // This is like a crappy version of subtype_dealloc.
  // Unfortunately, we cannot directly delegate to
  // subtype_dealloc as it will start walking the parent
  // chain *starting with* the type of self, which will cause
  // us to go back to our custom dealloc.
  //
  // We have to replicate the subtype_dealloc logic to ensure
  // that finalizers are handled correctly
  PyTypeObject* type = Py_TYPE(self);
  TORCH_INTERNAL_ASSERT(type->tp_flags & Py_TPFLAGS_HEAPTYPE);
  TORCH_INTERNAL_ASSERT(PyType_IS_GC(type), "GC types not implemented");

  PyObject_GC_UnTrack(self);
  // TODO: consider using trash can

  bool has_finalizer = type->tp_finalize || type->tp_del;

  if (type->tp_finalize) {
    PyObject_GC_Track(self);
    if (PyObject_CallFinalizerFromDealloc(self) < 0) {
      /* Resurrected */
      return;
    }
    PyObject_GC_UnTrack(self);
  }

  // base test is unnecessary as THPVariable does not set this
  if (type->tp_weaklistoffset) {
    PyObject_ClearWeakRefs(self);
  }

  if (type->tp_del) {
    PyObject_GC_Track(self);
    type->tp_del(self);
    if (self->ob_refcnt > 0) {
      /* Resurrected */
      return;
    }
    PyObject_GC_UnTrack(self);
  }

  if (has_finalizer) {
    /* New weakrefs could be created during the finalizer call.
       If this occurs, clear them out without calling their
       finalizers since they might rely on part of the object
       being finalized that has already been destroyed. */
    if (type->tp_weaklistoffset) {
      /* Modeled after GET_WEAKREFS_LISTPTR() */
      PyWeakReference** list =
          (PyWeakReference**)PyObject_GET_WEAKREFS_LISTPTR(self);
      while (*list)
        _PyWeakref_ClearRef(*list);
    }
  }

  // Clear all slots until we get to base class THPVariableType
  {
    PyTypeObject* base = type;
    while (base != &THPVariableType) {
      if (Py_SIZE(base)) {
        clear_slots(base, self);
      }
      base = base->tp_base;
      TORCH_INTERNAL_ASSERT(base);
    }
  }

  // All Python defined classes have __dict__
  if (C10_LIKELY(type->tp_dictoffset)) {
    PyObject** dictptr = _PyObject_GetDictPtr(self);
    if (dictptr != nullptr) {
      PyObject* dict = *dictptr;
      if (dict != nullptr) {
        Py_DECREF(dict);
        *dictptr = nullptr;
      }
    }
  }

  // subtype_dealloc allows for this but we don't
  TORCH_INTERNAL_ASSERT(Py_TYPE(self) == type);

  // Finally clear out the base THPVariable
  THPVariable_clear((THPVariable*)self);
  ((THPVariable*)self)->cdata.~MaybeOwned<Variable>();
  Py_TYPE(self)->tp_free(self);

  // Python defined subclasses should always be on the heap
  TORCH_INTERNAL_ASSERT(type->tp_flags & Py_TPFLAGS_HEAPTYPE);
  Py_DECREF(type);
}

// Creates a new Python object for a Variable.  The status parameter
// specifies what the interpreter tag status on the object is; for
// example, if you ran check_pyobj, the return optional of this object
// tells you if the tensor was already tagged or not so you can pass
// TAGGED_BY_US or MAYBE_UNINITIALIZED; in other cases, you know where
// var came from and can directly assert that it's DEFINITELY_UNINITIALIZED.
// It's ALWAYS safe (albeit slower) to call this with MAYBE_UNINITIALIZED.
static PyObject* THPVariable_NewWithVar(
    PyTypeObject* type,
    Variable _var,
    c10::impl::PyInterpreterStatus status) {
  // This function overwrite the Tensor's pyobj field without extra checks
  // Make sure it is not set otherwise we would leak memory
  auto mb_obj = _var.unsafeGetTensorImpl()->check_pyobj(self_interpreter.get());
  TORCH_CHECK(
      !mb_obj.has_value() || !mb_obj.value(),
      "Creating a new Tensor subclass ",
      type->tp_name,
      " but the raw Tensor object is already associated to a python object ",
      "of type ",
      mb_obj.value()->ob_type->tp_name);

  // Make sure that the reinterpret into a THPVariable* will be valid
  TORCH_CHECK(
      PyType_IsSubtype(type, &THPVariableType),
      "Creating a Tensor subclass from a class ",
      "that does not inherit from Tensor is not possible. Make sure your class inherits from Tensor.");

  PyObject* obj = type->tp_alloc(type, 0);
  if (obj) {
    auto v = (THPVariable*)obj;
    // TODO: named constructor to avoid default initialization
    new (&v->cdata) MaybeOwned<Variable>();
    v->cdata = MaybeOwned<Variable>::owned(std::move(_var));
    const auto& var = THPVariable_Unpack(v);
    var.unsafeGetTensorImpl()->init_pyobj(self_interpreter.get(), obj, status);
    if (check_has_torch_dispatch(obj)) {
      var.unsafeGetTensorImpl()->set_python_dispatch(true);
    }
  }
  return obj;
}

/// NOTE [ PyObject Traversal ]
///
/// PyObjects that are wrapping c++ objects can lead to non-trivial traverse
/// logic and it can be tricky to know what to traverse and when. This note
/// tries to clarify what is the danger here and a simple algorithm to choose
/// how to write the tp_traverse and tp_clear functions. If you're not already
/// familiar with how the CPython GC works, you should read this in-depth
/// description: https://devguide.python.org/garbage_collector/
///
/// The complexity for us comes from the fact that some c++ shared_ptr objects
/// own references to python objects and are also owned both by other python
/// objects and c++ objects. This means that to allow the GC to collect all
/// cycles, we need to properly implement the traverse/clear methods that take
/// into account these C++ ownership links.
///
/// The main danger here comes from the fact that, while all python-related code
/// is thread safe wrt the GC execution (thanks to the GIL), other threads might
/// be using our C++ objects arbitrarily which can lead to shared_ptr ref count
/// going up or down in between the different traverse/clear invocations. The
/// one constraint we add here that is not explicitly mentioned in the GC
/// description above is that for a given GC run (meaning while the GIL is
/// held), the traverse/clear pair should never report different ownership
/// relations: if traverse visited a given PyObject, then the clear within that
/// same GC run must still be the sole owner and clear that PyObject.
///
/// A more mechanical algorithm to know what to traverse/clear is as follows:
///   - Any field on this PyObject that contains a strong reference to another
///   PyObject
///     must be visited and cleared. An example of that is the "backward_hooks"
///     field of the THPVariable.
///   - Any field that contains a C++ object that is uniquely owned by this
///   PyObject (either
///     a unique_ptr or a shared_ptr with use_count==1) should have all the
///     PyObject it owns visited and cleared. An example would be here the
///     tensor hooks.
///   - If that uniquely owned C++ object also uniquely owns other C++ objects,
///   these should be
///     visited and cleared as well if they contain any PyObject.
///
/// Caveat: to avoid slow runtime, we limit the depth of this exploration of C++
/// objects in practice and we do not, for example, go through the whole
/// autograd graph, even if it is uniquely owned. This is a known place where
/// users can create noncollectable cycles as described in:
/// https://github.com/pytorch/pytorch/issues/7343
///

static int traverse_slots(
    PyTypeObject* type,
    PyObject* self,
    visitproc visit,
    void* arg) {
  // NOLINTNEXTLINE(cppcoreguidelines-init-variables)
  Py_ssize_t i, n;
  // NOLINTNEXTLINE(cppcoreguidelines-init-variables)
  PyMemberDef* mp;

  n = Py_SIZE(type);
  mp = PyHeapType_GET_MEMBERS((PyHeapTypeObject*)type);
  for (i = 0; i < n; i++, mp++) {
    if (mp->type == T_OBJECT_EX) {
      char* addr = (char*)self + mp->offset;
      PyObject* obj = *(PyObject**)addr;
      if (obj != nullptr) {
        int err = visit(obj, arg);
        if (err)
          return err;
      }
    }
  }
  return 0;
}

static int THPVariable_subclass_traverse(
    PyObject* self,
    visitproc visit,
    void* arg) {
  // If the tensor is eligible to be resurrected, don't traverse it; instead
  // treat all of its references as a root (as they WOULD be a root since we
  // can treat the inbound C++ references as root owners).
  //
  // This works because unlike conventional GCs, Python's GC operates in two
  // phases: first it uses traverse to discover roots, and then it uses traverse
  // to do reachability.  Bypassing traverse during root discovery forces Python
  // to treat self as a root for everything it refers to.  For a full
  // explanation of the algorithm see
  // https://devguide.python.org/garbage_collector/
  //
  // NB: if we don't hold an owning reference to the underlying Tensor, it is
  // possible that the underlying Tensor has already gone dead.  In that case,
  // it's not safe to access it.  But it's also safe to traverse, because if
  // the underlying Tensor *is* live, then root discovery will determine that
  // self is live, and nothing will get GC'ed anyway (resurrection cannot happen
  // if the C++ objects owns the PyObject)
  THPVariable* var = reinterpret_cast<THPVariable*>(self);
  if (isResurrectable(var)) {
    return 0;
  }

  // Crappy version of subtype_traverse; same deal as
  // THPVariable_subclass_dealloc

  PyTypeObject* type = Py_TYPE(self);
  // Traverse slots until we get to base class THPVariableType
  {
    PyTypeObject* base = type;
    while (base != &THPVariableType) {
      if (Py_SIZE(base)) {
        int err = traverse_slots(base, self, visit, arg);
        if (err)
          return err;
      }
      base = base->tp_base;
      TORCH_INTERNAL_ASSERT(base);
    }
  }

  // All Python defined classes have __dict__
  if (C10_LIKELY(type->tp_dictoffset)) {
    PyObject** dictptr = _PyObject_GetDictPtr(self);
    if (dictptr && *dictptr)
      Py_VISIT(*dictptr);
  }

  TORCH_INTERNAL_ASSERT(type->tp_flags & Py_TPFLAGS_HEAPTYPE);
  Py_VISIT(type);

  // Finally traverse THPVariable special stuff
  Py_VISIT(var->backward_hooks);
  if (!var->cdata.unsafeIsBorrowed()) {
    const auto& tensor = THPVariable_Unpack(var);
    if (tensor.defined()) {
      // WARNING: The grad_fn traversal logic is very subtle, if you change
      // this, be very careful not to re-introduce this bug:
      // https://gist.github.com/zou3519/7ac92b84dd7d206dcc6eae55fee8372c

      // We ensure that we follow NOTE [ PyObject Traversal ] he by checking
      // that this python object is the sole owner of the underlying Tensor and
      // that this Tensor is the sole owner of its grad_fn. In this case, the
      // only way to get a new reference to the grad_fn is by using this python
      // object, which requires the GIL to be accessed. Note that this is only
      // valid as long as user don't share non-owning references across
      // different threads (which is crazy and should never be done).

      if (tensor.use_count() == 1) {
        auto autograd_meta = torch::autograd::impl::get_autograd_meta(tensor);
        if (autograd_meta) {
          // Do NOT call grad_fn() here as that might trigger a recompute
          const auto& grad_fn = autograd_meta->grad_fn_;
          if (grad_fn && grad_fn.use_count() == 1) {
            // All Node can have a pyobj (stored in "pyobj_")
            Py_VISIT(grad_fn->pyobj());
            // PyNode are special as they also have an "obj" field
            if (auto py_node_fn = dynamic_cast<PyNode*>(grad_fn.get())) {
              Py_VISIT(py_node_fn->obj);
            }
          }
        }
      }

      for (const auto& hook : torch::autograd::impl::hooks(tensor)) {
        if (auto pyhook = dynamic_cast<PyFunctionPreHook*>(hook.get())) {
          Py_VISIT(pyhook->dict);
        }
      }
    }
  }

  return 0;
}

int THPVariableMetaType_init(PyObject* cls, PyObject* args, PyObject* kwargs) {
  if (PyType_Type.tp_init(cls, args, kwargs) < 0) {
    return -1;
  }
  ((PyTypeObject*)cls)->tp_dealloc = (destructor)THPVariable_subclass_dealloc;
  ((PyTypeObject*)cls)->tp_traverse =
      (traverseproc)THPVariable_subclass_traverse;
  return 0;
}

namespace torch {
namespace autograd {

// NOLINTNEXTLINE(modernize-avoid-c-arrays,cppcoreguidelines-avoid-c-arrays,cppcoreguidelines-avoid-non-const-global-variables)
extern PyMethodDef variable_methods[];
extern void initTorchFunctions(PyObject* module);

void initTensorImplConversion(PyObject* module) {
  auto m = py::handle(module).cast<py::module>();
  m.def("_wrap_tensor_impl", [](void* ptr) {
    auto p = c10::intrusive_ptr<c10::TensorImpl, at::UndefinedTensorImpl>::
        unsafe_reclaim_from_nonowning(static_cast<c10::TensorImpl*>(ptr));
    TORCH_CHECK(p.defined(), "Can't wrap undefined tensor");
    auto tensor = at::Tensor::wrap_tensor_impl(std::move(p));
    // NOLINTNEXTLINE(performance-move-const-arg)
    return py::cast(std::move(tensor));
  });
  // set on the module level to avoid mixing pybind and plain CPython extensions
  m.def("_tensor_impl_raw_handle", [](torch::autograd::Variable* t) -> void* {
    // We return a raw non-owning pointer here, we rely on surrounding
    // code to keep the original tensor alive
    return t->getIntrusivePtr().get();
  });
}
} // namespace autograd
} // namespace torch

bool THPVariable_initModule(PyObject* module) {
  THPVariableMetaType.tp_base = &PyType_Type;
  if (PyType_Ready(&THPVariableMetaType) < 0)
    return false;
  Py_INCREF(&THPVariableMetaType);
  PyModule_AddObject(module, "_TensorMeta", (PyObject*)&THPVariableMetaType);

  static std::vector<PyMethodDef> methods;
  THPUtils_addPyMethodDefs(methods, torch::autograd::variable_methods);
  THPUtils_addPyMethodDefs(methods, extra_methods);
  THPVariableType.tp_methods = methods.data();
  if (PyType_Ready(&THPVariableType) < 0)
    return false;
  Py_INCREF(&THPVariableType);
  PyModule_AddObject(module, "_TensorBase", (PyObject*)&THPVariableType);
  torch::autograd::initTorchFunctions(module);
  torch::autograd::initTensorImplConversion(module);
  return true;
}

namespace {

bool isPythonTensor(const Tensor& tensor) {
  return tensor.unsafeGetTensorImpl()->key_set().has(c10::DispatchKey::Python);
}

py::object torchDispatchFromTensorImpl(
    const c10::TensorImpl* self,
    const char* func_name,
    PyObject* torch_api_function,
    const char* module_name) {
  TORCH_CHECK(
      PyGILState_Check(),
      "GIL must be held before you call parseIValuesToPyArgsKwargs");

  std::vector<py::handle> overloaded_args;
  // TODO: there should be a shorter way to spell this
  // TODO: fix the constness of target
  Tensor self_t = Tensor(
      c10::intrusive_ptr<c10::TensorImpl, c10::UndefinedTensorImpl>::
          unsafe_reclaim_from_nonowning(const_cast<c10::TensorImpl*>(self)));
  auto self_p = py::reinterpret_steal<py::object>(THPVariable_Wrap(self_t));
  TORCH_INTERNAL_ASSERT(isPythonTensor(self_t));
  append_overloaded_tensor(&overloaded_args, self_p.ptr());
  auto args = py::reinterpret_steal<py::object>(PyTuple_New(1));
  PyTuple_SET_ITEM(args.ptr(), 0, self_p.release().ptr());

  py::dict kwargs;

  return py::reinterpret_steal<py::object>(
      handle_torch_function_no_python_arg_parser(
          overloaded_args,
          args.ptr(),
          kwargs.ptr(),
          func_name,
          torch_api_function,
          module_name,
          TorchFunctionName::TorchDispatch));
}

void concrete_dispatch_fn(
    const c10::impl::PyInterpreter*,
    const c10::OperatorHandle& op,
    torch::jit::Stack* stack) {
  const auto& schema = op.schema();
  const auto num_arguments = schema.arguments().size();
  auto arguments = torch::jit::pop(*stack, num_arguments);

  // Parse the name into namespace and name (no overload_name)
  // TODO: put this into the library
  const auto& qualified_name = op.operator_name().name;
  const auto& overload_name = schema.overload_name();
  auto pos = qualified_name.find("::");
  TORCH_INTERNAL_ASSERT(pos != std::string::npos, qualified_name);
  // Make me some null terminated strings
  std::string ns_str = qualified_name.substr(0, pos);
  const char* ns = ns_str.c_str();
  const char* func_name = qualified_name.c_str() + pos + strlen("::");

  // The plan: convert all the arguments back into PyObjects,
  // extracting out the tensor handles, then call
  // handle_torch_function_no_python_arg_parser
  // NB: at the point arguments are pushed to the stack, ALL defaults
  // are already present

  py::gil_scoped_acquire g;

  std::vector<py::handle> overloaded_args;
  py::handle torch_api_function =
      py::module::import("torch").attr("ops").attr(ns).attr(func_name);
  py::handle torch_api_function_overload;
  if (overload_name == "") {
    torch_api_function_overload = torch_api_function.attr("default");
  } else {
    torch_api_function_overload =
        torch_api_function.attr(overload_name.c_str());
  }
  std::string module_name_str = "torch.ops." + ns_str;

  // Find overloaded tensors
  for (const auto idx : c10::irange(arguments.size())) {
    const auto& ivalue = arguments[idx];
    if (ivalue.isTensor()) {
      const auto& tensor = ivalue.toTensor();
      if (isPythonTensor(tensor)) {
        append_overloaded_tensor(&overloaded_args, py::cast(tensor).ptr());
      }
    } else if (ivalue.isList()) {
      const auto& list = ivalue.toListRef();
      for (const auto jdx : c10::irange(list.size())) {
        const auto& nv = list[jdx];
        if (nv.isTensor()) {
          const auto& tensor = nv.toTensor();
          if (isPythonTensor(tensor)) {
            append_overloaded_tensor(&overloaded_args, py::cast(tensor).ptr());
          }
        }
      }
    }
  }

  auto args_kwargs = parseIValuesToPyArgsKwargs(op, arguments);
  auto args = std::move(args_kwargs.first);
  auto kwargs = std::move(args_kwargs.second);

  PyObject* obj = handle_torch_function_no_python_arg_parser(
      overloaded_args,
      args.ptr(),
      kwargs.ptr(),
      func_name,
      torch_api_function_overload.ptr(),
      module_name_str.c_str(),
      TorchFunctionName::TorchDispatch);
  pushPyOutToStack(
      op, stack, py::reinterpret_steal<py::object>(obj), "__torch_dispatch__");
}

c10::intrusive_ptr<TensorImpl> concrete_detach_fn(
    const c10::impl::PyInterpreter*,
    const c10::TensorImpl* self) {
  pybind11::gil_scoped_acquire gil;
  at::impl::MaybeSetTLSOnEntryGuard guard;

  auto out = torchDispatchFromTensorImpl(
      self,
      "detach",
      py::module::import("torch")
          .attr("ops")
          .attr("aten")
          .attr("detach")
          .attr("default")
          .ptr(),
      "torch.ops.aten");

  TORCH_CHECK(
      THPVariable_Check(out.ptr()),
      "detach returned invalid type ",
      py::detail::get_fully_qualified_tp_name(Py_TYPE(out.ptr())),
      ", expected Tensor");
  const Tensor& res_t = THPVariable_Unpack(out.ptr());
  return res_t.getIntrusivePtr();
}

bool concrete_is_contiguous_fn(
    const c10::impl::PyInterpreter*,
    const c10::TensorImpl* self) {
  pybind11::gil_scoped_acquire gil;
  at::impl::MaybeSetTLSOnEntryGuard guard;

  auto out = torchDispatchFromTensorImpl(
      self,
      "is_contiguous",
      py::module::import("torch")
          .attr("ops")
          .attr("aten")
          .attr("is_contiguous")
          .attr("default")
          .ptr(),
      "torch.ops.aten");

  TORCH_CHECK(
      PyBool_Check(out.ptr()),
      "is_contiguous returned invalid type ",
      py::detail::get_fully_qualified_tp_name(Py_TYPE(out.ptr())),
      ", expected bool");

  return PyObject_IsTrue(out.ptr());
}

int64_t concrete_dim_fn(
    const c10::impl::PyInterpreter*,
    const c10::TensorImpl* self) {
  pybind11::gil_scoped_acquire gil;
  at::impl::MaybeSetTLSOnEntryGuard guard;

  auto out = torchDispatchFromTensorImpl(
      self,
      "dim",
      py::module::import("torch")
          .attr("ops")
          .attr("aten")
          .attr("dim")
          .attr("default")
          .ptr(),
      "torch.ops.aten");

  TORCH_CHECK(
      PyLong_Check(out.ptr()),
      "dim returned invalid type ",
      py::detail::get_fully_qualified_tp_name(Py_TYPE(out.ptr())),
      ", expected int");

  return THPUtils_unpackLong(out.ptr());
}

c10::Device concrete_device_fn(
    const c10::impl::PyInterpreter*,
    const c10::TensorImpl* self) {
  pybind11::gil_scoped_acquire gil;
  at::impl::MaybeSetTLSOnEntryGuard guard;

  auto out = torchDispatchFromTensorImpl(
      self,
      "device",
      py::module::import("torch")
          .attr("ops")
          .attr("prim")
          .attr("device")
          .attr("default")
          .ptr(),
      "torch.ops.prim");

  return toDevice(out.ptr());
}

c10::IntArrayRef concrete_strides_fn(
    const c10::impl::PyInterpreter*,
    const c10::TensorImpl* self) {
  pybind11::gil_scoped_acquire gil;
  at::impl::MaybeSetTLSOnEntryGuard guard;

  auto out = torchDispatchFromTensorImpl(
      self,
      "stride",
      py::module::import("torch").attr("ops").attr("aten").attr("stride").ptr(),
      "torch.ops.aten");

  if (out == Py_None) {
    TORCH_CHECK(
        !self->has_symbolic_sizes_strides(),
        "Cannot call sizes on a tensor with symbolic shapes/strides");
    return self->strides_default();
  }

  py::object values = py::reinterpret_steal<py::object>(out.ptr());

  c10::optional<PyObject*> mb_obj = self->check_pyobj(getPyInterpreter());
  TORCH_CHECK(
      mb_obj.has_value(), "Tensor subclass's PyInterpreter has no value");
  PyObject* subclass = *mb_obj;
  Py_INCREF(subclass);
  py::object sub = py::reinterpret_steal<py::object>(subclass);

  py::object os = py::module_::import("torch").attr("overrides");
  py::function get_buffer =
      py::reinterpret_borrow<py::function>(os.attr("get_buffer"));
  auto buffer = get_buffer(sub, values, "stride");
  auto result = THPUtils_unpackLongs(buffer.ptr());
  int64_t* start = (int64_t*)result[0];
  int64_t len = result[1];

  return c10::IntArrayRef(start, len);
}

static std::vector<int64_t> values_from_buffer(
    const c10::TensorImpl* self,
    py::handle values) {
  c10::TensorImpl* ptr = const_cast<c10::TensorImpl*>(self);
  c10::optional<PyObject*> mb_obj = ptr->check_pyobj(getPyInterpreter());
  TORCH_CHECK(
      mb_obj.has_value(), "Tensor subclass's PyInterpreter has no value");

  py::object os = py::module_::import("torch").attr("overrides");
  py::function get_buffer =
      py::reinterpret_borrow<py::function>(os.attr("get_buffer"));
  auto buffer = get_buffer(py::handle(*mb_obj), values, "size");
  auto result = THPUtils_unpackLongs(buffer.ptr());
  return result;
}

c10::IntArrayRef concrete_sizes_fn(
    const c10::impl::PyInterpreter*,
    const c10::TensorImpl* self) {
  pybind11::gil_scoped_acquire gil;
  at::impl::MaybeSetTLSOnEntryGuard guard;

  auto out = torchDispatchFromTensorImpl(
      self,
      "size",
      py::module::import("torch")
          .attr("ops")
          .attr("aten")
          .attr("size")
          .attr("default")
          .ptr(),
      "torch.ops.aten");

  if (out == Py_None) {
    TORCH_CHECK(
        !self->has_symbolic_sizes_strides(),
        "Cannot call sizes on a tensor with symbolic shapes/strides");
    return self->sizes_default();
  }

  py::object values = py::reinterpret_steal<py::object>(out.ptr());
  auto result = values_from_buffer(self, values);
  int64_t* start = (int64_t*)result[0];
  int64_t len = result[1];

  return c10::IntArrayRef(start, len);
}

c10::SymIntArrayRef concrete_sym_sizes_fn(
    const c10::impl::PyInterpreter*,
    const c10::TensorImpl* self) {
  pybind11::gil_scoped_acquire gil;
  at::impl::MaybeSetTLSOnEntryGuard guard;
  HANDLE_TH_ERRORS
  auto out = torchDispatchFromTensorImpl(
      self,
      "sym_size",
      py::module::import("torch")
          .attr("ops")
          .attr("aten")
          .attr("sym_size")
          .attr("default")
          .ptr(),
      "torch.ops.aten");

  if (out == Py_None) {
    return self->sym_sizes_default();
  }
  // We need to squeeze SymIntNodes and ints into `SymInts`
  // since it's a format `sym_sizes()` are stored in
  TORCH_CHECK(
      py::isinstance<py::tuple>(out) || py::isinstance<py::list>(out),
      "Symshape must be a list or a tuple");
  py::list symints;
  for (auto it = out.begin(); it != out.end(); it++) {
    auto elm = *it;
    auto si = torch::is_symint_node(elm)
        ? elm.cast<c10::SymbolicIntNode*>()->toSymInt()
        : c10::SymInt{py::cast<int64_t>(elm)};
    symints.append(si.data());
  }

  auto result = values_from_buffer(self, symints);
  c10::SymInt* start = (c10::SymInt*)result[0];
  int64_t len = result[1];

  return c10::SymIntArrayRef(start, len);
  END_HANDLE_TH_ERRORS_PYBIND
}

c10::Layout concrete_layout_fn(
    const c10::impl::PyInterpreter*,
    const c10::TensorImpl* self) {
  pybind11::gil_scoped_acquire gil;
  at::impl::MaybeSetTLSOnEntryGuard guard;

  auto out = torchDispatchFromTensorImpl(
      self,
      "layout",
      py::module::import("torch")
          .attr("ops")
          .attr("prim")
          .attr("layout")
          .attr("default")
          .ptr(),
      "torch.ops.prim");

  TORCH_CHECK(
      THPLayout_Check(out.ptr()),
      "layout returned invalid type ",
      py::detail::get_fully_qualified_tp_name(Py_TYPE(out.ptr())),
      ", expected Layout");

  return toLayout(out.ptr());
}

} // anonymous namespace<|MERGE_RESOLUTION|>--- conflicted
+++ resolved
@@ -789,12 +789,6 @@
   END_HANDLE_TH_ERRORS
 }
 
-<<<<<<< HEAD
-PyObject* THPVariable_get_T(THPVariable* self, void* unused) {
-  HANDLE_TH_ERRORS
-  if (has_torch_function((PyObject*)self)) {
-    return handle_torch_function_getter(self, "T");
-=======
 // CRTP base class to implement the python bindings for a Tensor property in
 // PyTorch A class that implements a property is expected to have:
 // - static constexpr const char* name;
@@ -805,54 +799,32 @@
 struct GetterBase {
   static PyObject* getter(THPVariable* self, void* /*unused*/) {
     HANDLE_TH_ERRORS
-    if (check_has_torch_function((PyObject*)self)) {
+    if (has_torch_function((PyObject*)self)) {
       return handle_torch_function_getter(self, T::name);
     }
     return THPVariable_Wrap(T::fn(THPVariable_Unpack(self)));
     END_HANDLE_TH_ERRORS
->>>>>>> f6e704c9
   }
 };
 
-<<<<<<< HEAD
-PyObject* THPVariable_get_H(THPVariable* self, void* unused) {
-  HANDLE_TH_ERRORS
-  if (has_torch_function((PyObject*)self)) {
-    return handle_torch_function_getter(self, "H");
-=======
 struct PropertyT : GetterBase<PropertyT> {
   static constexpr const char* name = "T";
   static Tensor fn(const Tensor& t) {
     return t.numpy_T();
->>>>>>> f6e704c9
   }
 };
 
-<<<<<<< HEAD
-PyObject* THPVariable_get_mT(THPVariable* self, void* unused) {
-  HANDLE_TH_ERRORS
-  if (has_torch_function((PyObject*)self)) {
-    return handle_torch_function_getter(self, "mT");
-=======
 struct PropertyH : GetterBase<PropertyH> {
   static constexpr const char* name = "H";
   static Tensor fn(const Tensor& t) {
     return t.matrix_H();
->>>>>>> f6e704c9
   }
 };
 
-<<<<<<< HEAD
-PyObject* THPVariable_get_mH(THPVariable* self, void* unused) {
-  HANDLE_TH_ERRORS
-  if (has_torch_function((PyObject*)self)) {
-    return handle_torch_function_getter(self, "mH");
-=======
 struct PropertymT : GetterBase<PropertymT> {
   static constexpr const char* name = "mT";
   static Tensor fn(const Tensor& t) {
     return t.mT();
->>>>>>> f6e704c9
   }
 };
 
@@ -949,19 +921,6 @@
   END_HANDLE_TH_ERRORS
 }
 
-<<<<<<< HEAD
-static PyObject* THPVariable_get_data(THPVariable* self, void* unused) {
-  HANDLE_TH_ERRORS
-  if (has_torch_function((PyObject*)self)) {
-    return handle_torch_function_getter(self, "data");
-  }
-  const auto& var = THPVariable_Unpack(self).variable_data();
-  return THPVariable_Wrap(var);
-  END_HANDLE_TH_ERRORS
-}
-
-=======
->>>>>>> f6e704c9
 int THPVariable_set_data(THPVariable* self, PyObject* data, void* unused) {
   HANDLE_TH_ERRORS
   if (has_torch_function((PyObject*)self)) {
@@ -979,18 +938,6 @@
   END_HANDLE_TH_ERRORS_RET(-1)
 }
 
-<<<<<<< HEAD
-PyObject* THPVariable_get_grad(THPVariable* self, void* unused) {
-  HANDLE_TH_ERRORS
-  if (has_torch_function((PyObject*)self)) {
-    return handle_torch_function_getter(self, "grad");
-  }
-  return THPVariable_Wrap(THPVariable_Unpack(self).grad());
-  END_HANDLE_TH_ERRORS
-}
-
-=======
->>>>>>> f6e704c9
 int THPVariable_set_grad(THPVariable* self, PyObject* py_grad, void* unused) {
   HANDLE_TH_ERRORS
   if (has_torch_function((PyObject*)self)) {
@@ -1461,31 +1408,6 @@
   END_HANDLE_TH_ERRORS
 }
 
-<<<<<<< HEAD
-PyObject* THPVariable_get_real(THPVariable* self, void* unused) {
-  HANDLE_TH_ERRORS
-  if (has_torch_function((PyObject*)self)) {
-    return handle_torch_function_getter(self, "real");
-  }
-  auto& self_ = THPVariable_Unpack(self);
-  auto real = at::real(self_);
-  return THPVariable_Wrap(real);
-  END_HANDLE_TH_ERRORS
-}
-
-PyObject* THPVariable_get_imag(THPVariable* self, void* unused) {
-  HANDLE_TH_ERRORS
-  if (has_torch_function((PyObject*)self)) {
-    return handle_torch_function_getter(self, "imag");
-  }
-  auto& self_ = THPVariable_Unpack(self);
-  auto imag = at::imag(self_);
-  return THPVariable_Wrap(imag);
-  END_HANDLE_TH_ERRORS
-}
-
-=======
->>>>>>> f6e704c9
 int THPVariable_set_real(PyObject* self, PyObject* real, void* unused) {
   HANDLE_TH_ERRORS
   auto& self_ = THPVariable_Unpack(self);
