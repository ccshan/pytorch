--- conflicted
+++ resolved
@@ -48,18 +48,7 @@
     _init_runtime_state,
     _init_state_dict_state,
 )
-<<<<<<< HEAD
-from torch.distributed.fsdp._runtime_utils import (
-    _clear_grads_if_needed,
-    _prepare_forward_inputs,
-    _wait_for_computation_stream,
-)
-from torch.distributed.fsdp._wrap_utils import _auto_wrap
-from torch.distributed.fsdp.common_utils import (
-=======
-from torch.distributed.fsdp._limiter_utils import _FreeEventQueue
 from torch.distributed.fsdp._public_utils import (
->>>>>>> f95f5201
     BackwardPrefetch,
     CPUOffload,
     MixedPrecision,
@@ -70,6 +59,7 @@
     _prepare_forward_inputs,
     _wait_for_computation_stream,
 )
+from torch.distributed.fsdp._wrap_utils import _auto_wrap
 
 from ._optim_utils import (
     _broadcast_pos_dim_tensor_states,
