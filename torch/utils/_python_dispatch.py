--- conflicted
+++ resolved
@@ -3,7 +3,7 @@
 import functools
 
 import warnings
-from torch.utils._mode_utils import _enable_mode_checks, _ModeInfo
+from torch.utils._mode_utils import _ModeInfo
 from torch._C import _get_torch_dispatch_mode, _set_torch_dispatch_mode
 from dataclasses import dataclass
 
@@ -27,79 +27,6 @@
 #   is able to selectively disable __torch_dispatch__ of a particular class.
 # - It doesn't work with the tensor constructors (torch.tensor, torch.Tensor)
 # - Better name (see https://github.com/pytorch/pytorch/pull/63496#discussion_r694091694)
-<<<<<<< HEAD
-@contextlib.contextmanager
-def enable_torch_dispatch_mode(mode, *, replace=None, ignore_preexisting=False) -> Iterator[None]:
-    """
-    Context manager that causes all pytorch operators to dispatch to the passed-in
-    type's __torch_dispatch__ function, including operations that accept no tensors
-    but return a tensor.
-
-    This function is non-compositional; if there is already an existing mode,
-    it will raise an error
-
-    This function is safe to use inside a ``__torch_dispatch__`` mode handler,
-    as the mode is guaranteed to be disabled in this context.  You can use
-    this context manager to reinstate the mode so that calls to overridable
-    APIs recursively call back into your mode handler (this can easily cause
-    infinite loops, so use with care!)
-
-    enable_torch_dispatch_mode is affected by _DisableTorchDispatch.
-
-    Args:
-        mode (:class:`TorchDispatchMode`, Tensor-like class, or None): the
-            mode to set as current mode.  If you pass a Tensor-like class,
-            it will be treated as a non-compositional mode with no state,
-            which is convenient if you have an existing tensor subclass
-            that you'd like to apply globally in a quick and dirty way.
-            Passing None will disable the current mode.
-        replace (:class:`TorchDispatchMode` or Tensor-like class): the
-            mode to replace.  You can use this argument to change the mode in
-            a situation where you know what the current mode is (and you are
-            intentionally overwriting it.)  If you don't know what the current
-            mode is, use ``ignore_preexisting`` instead.
-        ignore_preexisting (bool): if True, ignore any preexisting mode
-            and overwrite it with the passed mode.
-    """
-    old = _get_torch_dispatch_mode()
-    if old is mode:
-        yield mode
-        return
-
-    _enable_mode_checks(mode, mode_info=TorchDispatchModeInfo(), replace=replace, ignore_preexisting=ignore_preexisting)
-
-    _set_torch_dispatch_mode(mode)
-    try:
-        yield mode  # type: ignore[misc]
-    finally:
-        # for enable mode, the current mode _must_ have been None before
-        _set_torch_dispatch_mode(old)
-=======
->>>>>>> aa4b867e
-
-
-def _wrap_torch_dispatch(f):
-    @functools.wraps(f)
-    def wrapped(self, *args, **kwargs):
-        if isinstance(f, classmethod):
-            raise RuntimeError("TorchDispatchMode's torch_dispatch function " +
-                               "should be a normal method not a class method")
-<<<<<<< HEAD
-        inner = _cur_torch_dispatch_mode.pop() if len(_cur_torch_dispatch_mode) > 0 else None
-
-        try:
-            with enable_torch_dispatch_mode(inner):
-                return f(self, *args, **kwargs)
-        finally:
-            assert _get_torch_dispatch_mode() is None
-            _cur_torch_dispatch_mode.append(inner)
-
-=======
-
-        with self._enable_inner_torch_dispatch_mode():
-            return f(self, *args, **kwargs)
->>>>>>> aa4b867e
-    return wrapped
 
 
 # Implementation note, since this is based on TorchFunctionMode, this had the
@@ -115,16 +42,21 @@
 # notion of mode stack directly into C++ but in this design it's substantially
 # more difficult to interact with TorchDispatchModeMeta.
 
+def _wrap_torch_dispatch(f):
+    # wrapper only checks if __torch_dispatch__ is a class method. This is harder to
+    # do by inspecting the instance of the class
+    @functools.wraps(f)
+    def wrapped(self, *args, **kwargs):
+        if isinstance(f, classmethod):
+            raise RuntimeError("TorchDispatchMode's torch_dispatch function " +
+                               "should be a normal method not a class method")
+        return f(self, *args, **kwargs)
+    return wrapped
+
 class TorchDispatchModeMeta(type):
     """
-    Metaclass for :class:`TorchDispatchMode`; it:
-        * Reenables the inner mode, so that by default PyTorch API calls
-          will compositionally proceed to the next mode on the stack.
-
-    The default behavior for this is important, as it is easy to
-    accidentally write ``_wrap_torch_dispatch`` implementations that are not
-    compositional, and the wrapping here makes the obvious code do the
-    right thing (aka, this is why there is a metaclass).
+    A very thin metaclass that just wraps __torch_dispatch__ to make it easier to check
+    if it's a classmethod
     """
     def __new__(metacls, name, bases, dct):
         if '__torch_dispatch__' in dct:
@@ -165,26 +97,14 @@
     def __torch_dispatch__(self, func, types, args=(), kwargs=None):
         raise NotImplementedError()
 
-    @contextlib.contextmanager
-    def _enable_inner_torch_dispatch_mode(self) -> Iterator[None]:
-        """
-        Helper function for pushing during the wrapped torch dispatch. Only staying around
-        until we do the mode stack update
-        """
-
-        inner = getattr(self, "inner", None)
-        return _enable_mode(inner, mode_info=TorchDispatchModeInfo())
-
     def __enter__(self):
-        old = _get_torch_dispatch_mode()
-        if self in _cur_torch_dispatch_mode or self is old:
+        if self in _cur_torch_dispatch_mode:
             raise RuntimeError(f"{self} is already active in the mode stack")
-        _cur_torch_dispatch_mode.append(old)
-        _set_torch_dispatch_mode(self)
+        _push_mode(self)
         return self
 
     def __exit__(self, exc_type, exc_val, exc_tb):
-        _set_torch_dispatch_mode(_cur_torch_dispatch_mode.pop() if len(_cur_torch_dispatch_mode) > 0 else None)
+        _pop_mode()
 
     @classmethod
     def push(cls, *args, **kwargs):
@@ -192,16 +112,36 @@
         instance = cls(*args, **kwargs)
         return instance
 
+
+def _push_mode(mode):
+    _set_torch_dispatch_mode(_TorchDispatchStackMode())
+    _cur_torch_dispatch_mode.append(mode)
+
+
+def _pop_mode():
+    assert len(_cur_torch_dispatch_mode) > 0
+    old = _cur_torch_dispatch_mode.pop()
+    if len(_cur_torch_dispatch_mode) == 0:
+        _set_torch_dispatch_mode(None)
+    else:
+        _set_torch_dispatch_mode(_TorchDispatchStackMode())
+    return old
+
+
 @contextlib.contextmanager
-def temporarily_remove_mode():
-    old = _get_torch_dispatch_mode()
-    cur_mode = _cur_torch_dispatch_mode.pop() if len(_cur_torch_dispatch_mode) > 0 else None
+def _pop_mode_temporarily():
+    old = _pop_mode()
     try:
-        _set_torch_dispatch_mode(cur_mode)
-        yield cur_mode
+        yield old
     finally:
-        _cur_torch_dispatch_mode.append(cur_mode)
-        _set_torch_dispatch_mode(old)
+        _push_mode(old)
+
+# a helper "mode" used by the torch dispatch push helper method. This is the only mode that will ever
+# be active at the C++ level and it will run the current mode
+class _TorchDispatchStackMode:
+    def __torch_dispatch__(self, func, types, args=(), kwargs=None):
+        with _pop_mode_temporarily() as old:
+            return old.__torch_dispatch__(func, types, args, kwargs)
 
 class BaseTorchDispatchMode(TorchDispatchMode):
     def __torch_dispatch__(self, func, types, args=(), kwargs=None):
